/*
 * fitsio_pywrap.c
 *
 * This is a CPython wrapper for the cfitsio library.

  Copyright (C) 2011  Erin Sheldon, BNL.  erin dot sheldon at gmail dot com

    This program is free software; you can redistribute it and/or modify
    it under the terms of the GNU General Public License as published by
    the Free Software Foundation; either version 2 of the License, or
    (at your option) any later version.

    This program is distributed in the hope that it will be useful,
    but WITHOUT ANY WARRANTY; without even the implied warranty of
    MERCHANTABILITY or FITNESS FOR A PARTICULAR PURPOSE.  See the
    GNU General Public License for more details.

    You should have received a copy of the GNU General Public License
    along with this program; if not, write to the Free Software
    Foundation, Inc., 51 Franklin St, Fifth Floor, Boston, MA  02110-1301  USA
*/

#include <string.h>
#include <Python.h>
#include "fitsio.h"
#include "fitsio2.h"
//#include "fitsio_pywrap_lists.h"
#include <numpy/arrayobject.h> 


// this is not defined anywhere in cfitsio except in
// the fits file structure
#define CFITSIO_MAX_ARRAY_DIMS 99

// not sure where this is defined in numpy...
#define NUMPY_MAX_DIMS 32

struct PyFITSObject {
    PyObject_HEAD
    fitsfile* fits;
};

#ifdef FITSIO_PYWRAP_ALWAYS_NONSTANDARD_STRINGS
static int fits_use_standard_strings(void)
{
    return 0;
}
#endif


// check unicode for python3, string for python2
int is_python_string(const PyObject* obj)
{
#if PY_MAJOR_VERSION >= 3
    return PyUnicode_Check(obj) || PyBytes_Check(obj);
#else
    return PyUnicode_Check(obj) || PyString_Check(obj);
#endif
}


/*
   Ensure all elements of the null terminated string are ascii, replacing
   non-ascii characters with a ?
*/

static void convert_to_ascii(char* str) {
    size_t size=0, i=0;
    int cval=0;

    size = strlen(str);
    for (i=0; i < size; i++) {
        cval = (int)str[i];
        if (cval < 0 || cval > 127) {
            str[i] = '?';
        }
    }
}

/*
   Replace bad keyword characters with valid keyword ascii characters,
   namely A-Z,a-z,0-9,_,-

   To make it clear what has happened, the first four characters will be
   replaced with J U N K and later bad characters with underscore.

   Does not check the keyword is otherwise valid
*/
static void convert_keyword_to_allowed_ascii(char* str) {
    int isgood=0;
    size_t size=0, i=0;
    int cval=0;

    size = strlen(str);
    for (i=0; i < size; i++) {
        cval = (int)str[i];

        isgood = 
            (cval >= 'A' && cval <= 'Z')
            ||
            (cval >= 'a' && cval <= 'z')
            ||
            (cval >= '0' && cval <= '9')
            ||
            (cval == '-')
            ||
            (cval == '_');


        if (!isgood) {
            if (i==0) {
                str[i] = 'J';
            } else if (i==1) {
                str[i] = 'U';
            } else if (i==2) {
                str[i] = 'N';
            } else if (i==3) {
                str[i] = 'K';
            } else {
                str[i] = '_';
            }
        }
    }
}


/*

   get a string version of the object. New memory
   is allocated and the receiver must clean it up.

*/

// unicode is common to python 2 and 3
static char* get_unicode_as_string(PyObject* obj)
{
    PyObject* tmp=NULL;
    char* strdata=NULL;
    tmp = PyObject_CallMethod(obj,"encode",NULL);

    strdata = strdup( PyBytes_AsString(tmp) );
    Py_XDECREF(tmp);

    return strdata;
}

static char* get_object_as_string(PyObject* obj)
{
    PyObject* format=NULL;
    PyObject* args=NULL;
    char* strdata=NULL;
    PyObject* tmpobj1=NULL;

    if (PyUnicode_Check(obj)) {

        strdata=get_unicode_as_string(obj);

    } else {

#if PY_MAJOR_VERSION >= 3

        if (PyBytes_Check(obj)) {
            strdata = strdup( PyBytes_AsString(obj) );
        } else {
            PyObject* tmpobj2=NULL;
            format = Py_BuildValue("s","%s");
            // this is not a string object
            args=PyTuple_New(1);

            PyTuple_SetItem(args,0,obj);
            tmpobj2 = PyUnicode_Format(format, args);
            tmpobj1 = PyObject_CallMethod(tmpobj2,"encode",NULL);

            Py_XDECREF(args);
            Py_XDECREF(tmpobj2);

            strdata = strdup( PyBytes_AsString(tmpobj1) );
            Py_XDECREF(tmpobj1);
            Py_XDECREF(format);
        }

#else
        // convert to a string as needed
        if (PyString_Check(obj)) {
            strdata = strdup( PyString_AsString(obj) );
        } else {
            format = Py_BuildValue("s","%s");
            args=PyTuple_New(1);

            PyTuple_SetItem(args,0,obj);
            tmpobj1= PyString_Format(format, args);

            strdata = strdup( PyString_AsString(tmpobj1) );
            Py_XDECREF(args);
            Py_XDECREF(tmpobj1);
            Py_XDECREF(format);
        }
#endif
    }

    return strdata;
}

static void 
set_ioerr_string_from_status(int status) {
    char status_str[FLEN_STATUS], errmsg[FLEN_ERRMSG];
    char message[1024];

    int nleft=1024;

    if (status) {
        fits_get_errstatus(status, status_str);  /* get the error description */

        sprintf(message, "FITSIO status = %d: %s\n", status, status_str);

        nleft -= strlen(status_str)+1;

        while ( nleft > 0 && fits_read_errmsg(errmsg) )  { /* get error stack messages */
            strncat(message, errmsg, nleft-1);
            nleft -= strlen(errmsg)+1;
            if (nleft >= 2) {
                strncat(message, "\n", nleft-1);
            }
            nleft-=2;
        }
        PyErr_SetString(PyExc_IOError, message);
    }
    return;
}

/*
   string list helper functions
*/

struct stringlist {
    size_t size;
    char** data;
};

static struct stringlist* stringlist_new(void) {
    struct stringlist* slist=NULL;

    slist = malloc(sizeof(struct stringlist));
    slist->size = 0;
    slist->data=NULL;
    return slist;
}
// push a copy of the string onto the string list
static void stringlist_push(struct stringlist* slist, const char* str) {
    size_t newsize=0;
    size_t i=0;

    newsize = slist->size+1;
    slist->data = realloc(slist->data, sizeof(char*)*newsize);
    slist->size += 1;

    i = slist->size-1;

    slist->data[i] = strdup(str);
}

static void stringlist_push_size(struct stringlist* slist, size_t slen) {
    size_t newsize=0;
    size_t i=0;

    newsize = slist->size+1;
    slist->data = realloc(slist->data, sizeof(char*)*newsize);
    slist->size += 1;

    i = slist->size-1;

    slist->data[i] = calloc(slen+1,sizeof(char));
    //slist->data[i] = malloc(sizeof(char)*(slen+1));
    //memset(slist->data[i], 0, slen+1);
}
static struct stringlist* stringlist_delete(struct stringlist* slist) {
    if (slist != NULL) {
        size_t i=0;
        if (slist->data != NULL) {
            for (i=0; i < slist->size; i++) {
                free(slist->data[i]);
            }
        }
        free(slist->data);
        free(slist);
    }
    return NULL;
}


/*
static void stringlist_print(struct stringlist* slist) {
    size_t i=0;
    if (slist == NULL) {
        return;
    }
    for (i=0; i<slist->size; i++) {
        printf("  slist[%ld]: %s\n", i, slist->data[i]);
    }
}
*/


static int stringlist_addfrom_listobj(struct stringlist* slist, 
                                      PyObject* listObj, 
                                      const char* listname) {
    size_t size=0, i=0;
    char* tmpstr=NULL;

    if (!PyList_Check(listObj)) {
        PyErr_Format(PyExc_ValueError, "Expected a list for %s.", listname);
        return 1;
    }
    size = PyList_Size(listObj);

    for (i=0; i<size; i++) {
        PyObject* tmp = PyList_GetItem(listObj, i);
        if (!is_python_string(tmp)) {
            PyErr_Format(PyExc_ValueError, 
                         "Expected only strings in %s list.", listname);
            return 1;
        }
        tmpstr = get_object_as_string(tmp);
        stringlist_push(slist, tmpstr);
        free(tmpstr);
    }
    return 0;
}

static
void add_double_to_dict(PyObject* dict, const char* key, double value) {
    PyObject* tobj=NULL;
    tobj=PyFloat_FromDouble(value);
    PyDict_SetItemString(dict, key, tobj);
    Py_XDECREF(tobj);
}

static
void add_long_to_dict(PyObject* dict, const char* key, long value) {
    PyObject* tobj=NULL;
    tobj=PyLong_FromLong(value);
    PyDict_SetItemString(dict, key, tobj);
    Py_XDECREF(tobj);
}

static
void add_long_long_to_dict(PyObject* dict, const char* key, long long value) {
    PyObject* tobj=NULL;
    tobj=PyLong_FromLongLong(value);
    PyDict_SetItemString(dict, key, tobj);
    Py_XDECREF(tobj);
}

static
void add_string_to_dict(PyObject* dict, const char* key, const char* str) {
    PyObject* tobj=NULL;
    tobj=Py_BuildValue("s",str);
    PyDict_SetItemString(dict, key, tobj);
    Py_XDECREF(tobj);
}

static
void add_none_to_dict(PyObject* dict, const char* key) {
    PyDict_SetItemString(dict, key, Py_None);
    Py_XINCREF(Py_None);
}
static
void add_true_to_dict(PyObject* dict, const char* key) {
    PyDict_SetItemString(dict, key, Py_True);
    Py_XINCREF(Py_True);
}
void add_false_to_dict(PyObject* dict, const char* key) {
    PyDict_SetItemString(dict, key, Py_False);
    Py_XINCREF(Py_False);
}


/*
static
void append_long_to_list(PyObject* list, long value) {
    PyObject* tobj=NULL;
    tobj=PyLong_FromLong(value);
    PyList_Append(list, tobj);
    Py_XDECREF(tobj);
}
*/

static
void append_long_long_to_list(PyObject* list, long long value) {
    PyObject* tobj=NULL;
    tobj=PyLong_FromLongLong(value);
    PyList_Append(list, tobj);
    Py_XDECREF(tobj);
}

/*
static
void append_string_to_list(PyObject* list, const char* str) {
    PyObject* tobj=NULL;
    tobj=Py_BuildValue("s",str);
    PyList_Append(list, tobj);
    Py_XDECREF(tobj);
}
*/



static int
PyFITSObject_init(struct PyFITSObject* self, PyObject *args, PyObject *kwds)
{
    char* filename;
    int mode;
    int status=0;
    int create=0;

    if (!PyArg_ParseTuple(args, (char*)"sii", &filename, &mode, &create)) {
        return -1;
    }

    if (create) {
        // create and open
        if (fits_create_file(&self->fits, filename, &status)) {
            set_ioerr_string_from_status(status);
            return -1;
        }
    } else {
        if (fits_open_file(&self->fits, filename, mode, &status)) {
            set_ioerr_string_from_status(status);
            return -1;
        }
    }

    return 0;
}


static PyObject *
PyFITSObject_repr(struct PyFITSObject* self) {

    if (self->fits != NULL) {
        int status=0;
        char filename[FLEN_FILENAME];
        char repr[2056];

        if (fits_file_name(self->fits, filename, &status)) {
            set_ioerr_string_from_status(status);
            return NULL;
        }

        sprintf(repr, "fits file: %s", filename);
        return Py_BuildValue("s",repr);
    }  else {
        return Py_BuildValue("s","none");
    }
}

static PyObject *
PyFITSObject_filename(struct PyFITSObject* self) {

    if (self->fits != NULL) {
        int status=0;
        char filename[FLEN_FILENAME];
        PyObject* fnameObj=NULL;
        if (fits_file_name(self->fits, filename, &status)) {
            set_ioerr_string_from_status(status);
            return NULL;
        }

        fnameObj = Py_BuildValue("s",filename);
        return fnameObj;
    }  else {
        PyErr_SetString(PyExc_ValueError, "file is not open, cannot determine name");
        return NULL;
    }
}



static PyObject *
PyFITSObject_close(struct PyFITSObject* self)
{
    int status=0;
    if (fits_close_file(self->fits, &status)) {
        self->fits=NULL;
        /*
        set_ioerr_string_from_status(status);
        return NULL;
        */
    }
    self->fits=NULL;
    Py_RETURN_NONE;
}



static void
PyFITSObject_dealloc(struct PyFITSObject* self)
{
    int status=0;
    fits_close_file(self->fits, &status);
#if PY_MAJOR_VERSION >= 3
    // introduced in python 2.6
    Py_TYPE(self)->tp_free((PyObject*)self);
#else
    // old way, removed in python 3
    self->ob_type->tp_free((PyObject*)self);
#endif
}


// this will need to be updated for array string columns.
// I'm using a tcolumn* here, could cause problems
static long get_groupsize(tcolumn* colptr) {
    long gsize=0;
    if (colptr->tdatatype == TSTRING) {
        //gsize = colptr->twidth;
        gsize = colptr->trepeat;
    } else {
        gsize = colptr->twidth*colptr->trepeat;
    }
    return gsize;
}
static npy_int64* get_int64_from_array(PyObject* arr, npy_intp* ncols) {

    npy_int64* colnums;
    int npy_type=0, check=0;

    if (!PyArray_Check(arr)) {
        PyErr_SetString(PyExc_TypeError, "int64 array must be an array.");
        return NULL;
    }

    npy_type = PyArray_TYPE(arr);

    // on some platforms, creating an 'i8' array gives it a longlong
    // dtype.  Just make sure it is 8 bytes
    check=
        (npy_type == NPY_INT64) 
        |
        (npy_type==NPY_LONGLONG && sizeof(npy_longlong)==sizeof(npy_int64));
	if (!check) {
        PyErr_Format(PyExc_TypeError,
                     "array must be an int64 array (%d), got %d.",
                     NPY_INT64,npy_type);
        return NULL;
    }
    if (!PyArray_ISCONTIGUOUS(arr)) {
        PyErr_SetString(PyExc_TypeError, "int64 array must be a contiguous.");
        return NULL;
    }

    colnums = PyArray_DATA(arr);
    *ncols = PyArray_SIZE(arr);

    return colnums;
}

// move hdu by name and possibly version, return the hdu number
static PyObject *
PyFITSObject_movnam_hdu(struct PyFITSObject* self, PyObject* args) {
    int   status=0;
    int   hdutype=ANY_HDU; // means we don't care if its image or table
    char* extname=NULL;
    int   extver=0;        // zero means it is ignored
    int   hdunum=0;

    if (self->fits == NULL) {
        PyErr_SetString(PyExc_ValueError, "fits file is NULL");
        return NULL;
    }

    if (!PyArg_ParseTuple(args, (char*)"isi", &hdutype, &extname, &extver)) {
        return NULL;
    }

    if (fits_movnam_hdu(self->fits, hdutype, extname,  extver, &status)) {
        set_ioerr_string_from_status(status);
        return NULL;
    }
    
    fits_get_hdu_num(self->fits, &hdunum);
    return PyLong_FromLong((long)hdunum);
}



static PyObject *
PyFITSObject_movabs_hdu(struct PyFITSObject* self, PyObject* args) {
    int hdunum=0, hdutype=0;
    int status=0;
    PyObject* hdutypeObj=NULL;

    if (self->fits == NULL) {
        PyErr_SetString(PyExc_ValueError, "fits file is NULL");
        return NULL;
    }

    if (!PyArg_ParseTuple(args, (char*)"i", &hdunum)) {
        return NULL;
    }

    if (fits_movabs_hdu(self->fits, hdunum, &hdutype, &status)) {
        set_ioerr_string_from_status(status);
        return NULL;
    }
    hdutypeObj = PyLong_FromLong((long)hdutype);
    return hdutypeObj;
}

// get info for the specified HDU
static PyObject *
PyFITSObject_get_hdu_info(struct PyFITSObject* self, PyObject* args) {
    int hdunum=0, hdutype=0, ext=0, ignore_scaling=FALSE;
    int status=0, tstatus=0, is_compressed=0;
    PyObject* dict=NULL;

    char extname[FLEN_VALUE];
    char hduname[FLEN_VALUE];
    int extver=0, hduver=0;

    long long header_start;
    long long data_start;
    long long data_end;
 
    if (self->fits == NULL) {
        PyErr_SetString(PyExc_ValueError, "fits file is NULL");
        return NULL;
    }

    if (!PyArg_ParseTuple(args, (char*)"ii", &hdunum, &ignore_scaling)) {
        return NULL;
    }

    if (fits_movabs_hdu(self->fits, hdunum, &hdutype, &status)) {
        set_ioerr_string_from_status(status);
        return NULL;
    }

    if (ignore_scaling == TRUE
        && fits_set_bscale(self->fits, 1.0, 0.0, &status)) {
        return NULL;
    }

    dict = PyDict_New();
    ext=hdunum-1;

    add_long_to_dict(dict, "hdunum", (long)hdunum);
    add_long_to_dict(dict, "extnum", (long)ext);
    add_long_to_dict(dict, "hdutype", (long)hdutype);


    tstatus=0;
    if (fits_read_key(self->fits, TSTRING, "EXTNAME", extname, NULL, &tstatus)==0) {
        convert_keyword_to_allowed_ascii(extname);
        add_string_to_dict(dict, "extname", extname);
    } else {
        add_string_to_dict(dict, "extname", "");
    }

    tstatus=0;
    if (fits_read_key(self->fits, TSTRING, "HDUNAME", hduname, NULL, &tstatus)==0) {
        convert_keyword_to_allowed_ascii(hduname);
        add_string_to_dict(dict, "hduname", hduname);
    } else {
        add_string_to_dict(dict, "hduname", "");
    }

    tstatus=0;
    if (fits_read_key(self->fits, TINT, "EXTVER", &extver, NULL, &tstatus)==0) {
        add_long_to_dict(dict, "extver", (long)extver);
    } else {
        add_long_to_dict(dict, "extver", (long)0);
    }

    tstatus=0;
    if (fits_read_key(self->fits, TINT, "HDUVER", &hduver, NULL, &tstatus)==0) {
        add_long_to_dict(dict, "hduver", (long)hduver);
    } else {
        add_long_to_dict(dict, "hduver", (long)0);
    }

    tstatus=0;
    is_compressed=fits_is_compressed_image(self->fits, &tstatus);
    add_long_to_dict(dict, "is_compressed_image", (long)is_compressed);


    // get byte offsets
    if (0==fits_get_hduaddrll(self->fits, &header_start, &data_start, &data_end, &tstatus)) {
        add_long_long_to_dict(dict, "header_start", (long)header_start);
        add_long_long_to_dict(dict, "data_start", (long)data_start);
        add_long_long_to_dict(dict, "data_end", (long)data_end);
    } else {
        add_long_long_to_dict(dict, "header_start", -1);
        add_long_long_to_dict(dict, "data_start", -1);
        add_long_long_to_dict(dict, "data_end", -1);
    }
 

    int ndims=0;
    int maxdim=CFITSIO_MAX_ARRAY_DIMS;
    LONGLONG dims[CFITSIO_MAX_ARRAY_DIMS];
    if (hdutype == IMAGE_HDU) {
        // move this into it's own func
        int tstatus=0;
        int bitpix=0;
        int bitpix_equiv=0;
        char comptype[20];
        PyObject* dimsObj=PyList_New(0);
        int i=0;

        //if (fits_read_imghdrll(self->fits, maxdim, simple_p, &bitpix, &ndims,
        //                       dims, pcount_p, gcount_p, extend_p, &status)) {
        if (fits_get_img_paramll(self->fits, maxdim, &bitpix, &ndims, dims, &tstatus)) {
            add_string_to_dict(dict,"error","could not determine image parameters");
        } else {
            add_long_to_dict(dict,"ndims",(long)ndims);
            add_long_to_dict(dict,"img_type",(long)bitpix);

            if (ignore_scaling == TRUE) {
                // Get the raw type if scaling is being ignored.
                fits_get_img_type(self->fits, &bitpix_equiv, &status);
            } else {
                fits_get_img_equivtype(self->fits, &bitpix_equiv, &status);
            }

            add_long_to_dict(dict,"img_equiv_type",(long)bitpix_equiv);

            tstatus=0;
            if (fits_read_key(self->fits, TSTRING, "ZCMPTYPE", 
                              comptype, NULL, &tstatus)==0) {
                convert_to_ascii(comptype);
                add_string_to_dict(dict,"comptype",comptype);
            } else {
                add_none_to_dict(dict,"comptype");
            }

            for (i=0; i<ndims; i++) {
                append_long_long_to_list(dimsObj, (long long)dims[i]);
            }
            PyDict_SetItemString(dict, "dims", dimsObj);
            Py_XDECREF(dimsObj);

        }

    } else if (hdutype == BINARY_TBL) {
        int tstatus=0;
        LONGLONG nrows=0;
        int ncols=0;
        PyObject* colinfo = PyList_New(0);
        int i=0,j=0;

        fits_get_num_rowsll(self->fits, &nrows, &tstatus);
        fits_get_num_cols(self->fits, &ncols, &tstatus);
        add_long_long_to_dict(dict,"nrows",(long long)nrows);
        add_long_to_dict(dict,"ncols",(long)ncols);

        {
            PyObject* d = NULL;
            tcolumn* col=NULL;
            struct stringlist* names=NULL;
            struct stringlist* tforms=NULL;
            names=stringlist_new();
            tforms=stringlist_new();

            for (i=0; i<ncols; i++) {
                stringlist_push_size(names, 70);
                stringlist_push_size(tforms, 70);
            }
            // just get the names: no other way to do it!
            fits_read_btblhdrll(self->fits, ncols, NULL, NULL, 
                                names->data, tforms->data, 
                                NULL, NULL, NULL, &tstatus);

            for (i=0; i<ncols; i++) {
                d = PyDict_New();
                int type=0;
                LONGLONG repeat=0;
                LONGLONG width=0;

                convert_to_ascii(names->data[i]);
                add_string_to_dict(d,"name",names->data[i]);
                convert_to_ascii(tforms->data[i]);
                add_string_to_dict(d,"tform",tforms->data[i]);

                fits_get_coltypell(self->fits, i+1, &type, &repeat, &width, &tstatus);
                add_long_to_dict(d,"type",(long)type);
                add_long_long_to_dict(d,"repeat",(long long)repeat);
                add_long_long_to_dict(d,"width",(long long)width);

                fits_get_eqcoltypell(self->fits,i+1,&type,&repeat,&width, &tstatus);
                add_long_to_dict(d,"eqtype",(long)type);

                tstatus=0;
                if (fits_read_tdimll(self->fits, i+1, maxdim, &ndims, dims, 
                                     &tstatus)) {
                    add_none_to_dict(d,"tdim");
                } else {
                    PyObject* dimsObj=PyList_New(0);
                    for (j=0; j<ndims; j++) {
                        append_long_long_to_list(dimsObj, (long long)dims[j]);
                    }

                    PyDict_SetItemString(d, "tdim", dimsObj);
                    Py_XDECREF(dimsObj);
                }

                // using the struct, could cause problems
                // actually, we can use ffgcprll to get this info, but will
                // be redundant with some others above
                col = &self->fits->Fptr->tableptr[i];
                add_double_to_dict(d,"tscale",col->tscale);
                add_double_to_dict(d,"tzero",col->tzero);

                PyList_Append(colinfo, d);
                Py_XDECREF(d);
            }
            names=stringlist_delete(names);
            tforms=stringlist_delete(tforms);

            PyDict_SetItemString(dict, "colinfo", colinfo);
            Py_XDECREF(colinfo);
        }
    } else {
        int tstatus=0;
        LONGLONG nrows=0;
        int ncols=0;
        PyObject* colinfo = PyList_New(0);
        int i=0,j=0;

        fits_get_num_rowsll(self->fits, &nrows, &tstatus);
        fits_get_num_cols(self->fits, &ncols, &tstatus);
        add_long_long_to_dict(dict,"nrows",(long long)nrows);
        add_long_to_dict(dict,"ncols",(long)ncols);

        {
            tcolumn* col=NULL;
            struct stringlist* names=NULL;
            struct stringlist* tforms=NULL;
            names=stringlist_new();
            tforms=stringlist_new();

            for (i=0; i<ncols; i++) {
                stringlist_push_size(names, 70);
                stringlist_push_size(tforms, 70);
            }
            // just get the names: no other way to do it!

            //                                        rowlen nrows
            fits_read_atblhdrll(self->fits, ncols, NULL, NULL,
            //          tfields             tbcol                units
                        NULL,   names->data, NULL, tforms->data, NULL,
            //          extname
                        NULL, &tstatus);



            for (i=0; i<ncols; i++) {
                PyObject* d = PyDict_New();
                int type=0;
                LONGLONG repeat=0;
                LONGLONG width=0;

                convert_to_ascii(names->data[i]);
                add_string_to_dict(d,"name",names->data[i]);
                convert_to_ascii(tforms->data[i]);
                add_string_to_dict(d,"tform",tforms->data[i]);

                fits_get_coltypell(self->fits, i+1, &type, &repeat, &width, &tstatus);
                add_long_to_dict(d,"type",(long)type);
                add_long_long_to_dict(d,"repeat",(long long)repeat);
                add_long_long_to_dict(d,"width",(long long)width);

                fits_get_eqcoltypell(self->fits, i+1, &type, &repeat, &width, &tstatus);
                add_long_to_dict(d,"eqtype",(long)type);

                tstatus=0;
                if (fits_read_tdimll(self->fits, i+1, maxdim, &ndims, dims, 
                                                      &tstatus)) {
                    add_none_to_dict(dict,"tdim");
                } else {
                    PyObject* dimsObj=PyList_New(0);
                    for (j=0; j<ndims; j++) {
                        append_long_long_to_list(dimsObj, (long long)dims[j]);
                    }

                    PyDict_SetItemString(d, "tdim", dimsObj);
                    Py_XDECREF(dimsObj);
                }

                // using the struct, could cause problems
                // actually, we can use ffgcprll to get this info, but will
                // be redundant with some others above
                col = &self->fits->Fptr->tableptr[i];
                add_double_to_dict(d,"tscale",col->tscale);
                add_double_to_dict(d,"tzero",col->tzero);

                PyList_Append(colinfo, d);
                Py_XDECREF(d);
            }
            names=stringlist_delete(names);
            tforms=stringlist_delete(tforms);

            PyDict_SetItemString(dict, "colinfo", colinfo);
            Py_XDECREF(colinfo);
        }

    }
    return dict;
}

// get info for the specified HDU
static PyObject *
PyFITSObject_get_hdu_name_version(struct PyFITSObject* self, PyObject* args) {
    int hdunum=0, hdutype=0;
    int status=0;

    char extname[FLEN_VALUE];
    int extver=0;
 
    if (self->fits == NULL) {
        PyErr_SetString(PyExc_ValueError, "fits file is NULL");
        return NULL;
    }

    if (!PyArg_ParseTuple(args, (char*)"i", &hdunum)) {
        return NULL;
    }

    if (fits_movabs_hdu(self->fits, hdunum, &hdutype, &status)) {
        set_ioerr_string_from_status(status);
        return NULL;
    }

    status=0;
    if (fits_read_key(self->fits, TINT, "EXTVER", &extver, NULL, &status)!=0) {
        extver=0;
    }

    status=0;
    if (fits_read_key(self->fits, TSTRING, "EXTNAME", extname, NULL, &status)==0) {
        return Py_BuildValue("si", extname, extver);
    } else {
        return Py_BuildValue("si", "", extver);
    }
}


// this is the parameter that goes in the type for fits_write_col
static int 
npy_to_fits_table_type(int npy_dtype, int write_bitcols) {

    char mess[255];
    switch (npy_dtype) {
        case NPY_BOOL:
            if (write_bitcols) {
                return TBIT;
            } else {
                return TLOGICAL;
            }
        case NPY_UINT8:
            return TBYTE;
        case NPY_INT8:
            return TSBYTE;
        case NPY_UINT16:
            return TUSHORT;
        case NPY_INT16:
            return TSHORT;
        case NPY_UINT32:
            if (sizeof(unsigned int) == sizeof(npy_uint32)) {
                return TUINT;
            } else if (sizeof(unsigned long) == sizeof(npy_uint32)) {
                return TULONG;
            } else {
                PyErr_SetString(PyExc_TypeError, "could not determine 4 byte unsigned integer type");
                return -9999;
            }
        case NPY_INT32:
            if (sizeof(int) == sizeof(npy_int32)) {
                return TINT;
            } else if (sizeof(long) == sizeof(npy_int32)) {
                return TLONG;
            } else {
                PyErr_SetString(PyExc_TypeError, "could not determine 4 byte integer type");
                return -9999;
            }

        case NPY_INT64:
            if (sizeof(long long) == sizeof(npy_int64)) {
                return TLONGLONG;
            } else if (sizeof(long) == sizeof(npy_int64)) {
                return TLONG;
            } else if (sizeof(int) == sizeof(npy_int64)) {
                return TINT;
            } else {
                PyErr_SetString(PyExc_TypeError, "could not determine 8 byte integer type");
                return -9999;
            }


        case NPY_FLOAT32:
            return TFLOAT;
        case NPY_FLOAT64:
            return TDOUBLE;

        case NPY_COMPLEX64:
            return TCOMPLEX;
        case NPY_COMPLEX128:
            return TDBLCOMPLEX;

        case NPY_STRING:
            return TSTRING;

        case NPY_UINT64:
            PyErr_SetString(PyExc_TypeError, "Unsigned 8 byte integer images are not supported by the FITS standard");
            return -9999;

        default:
            sprintf(mess,"Unsupported numpy table datatype %d", npy_dtype);
            PyErr_SetString(PyExc_TypeError, mess);
            return -9999;
    }

    return 0;
}



static int 
npy_to_fits_image_types(int npy_dtype, int *fits_img_type, int *fits_datatype) {

    char mess[255];
    switch (npy_dtype) {
        case NPY_UINT8:
            *fits_img_type = BYTE_IMG;
            *fits_datatype = TBYTE;
            break;
        case NPY_INT8:
            *fits_img_type = SBYTE_IMG;
            *fits_datatype = TSBYTE;
            break;
        case NPY_UINT16:
            *fits_img_type = USHORT_IMG;
            *fits_datatype = TUSHORT;
            break;
        case NPY_INT16:
            *fits_img_type = SHORT_IMG;
            *fits_datatype = TSHORT;
            break;

        case NPY_UINT32:
            //*fits_img_type = ULONG_IMG;
            if (sizeof(unsigned short) == sizeof(npy_uint32)) {
                *fits_img_type = USHORT_IMG;
                *fits_datatype = TUSHORT;
            } else if (sizeof(unsigned int) == sizeof(npy_uint32)) {
                // there is no UINT_IMG, so use ULONG_IMG
                *fits_img_type = ULONG_IMG;
                *fits_datatype = TUINT;
            } else if (sizeof(unsigned long) == sizeof(npy_uint32)) {
                *fits_img_type = ULONG_IMG;
                *fits_datatype = TULONG;
            } else {
                PyErr_SetString(PyExc_TypeError, "could not determine 4 byte unsigned integer type");
                *fits_datatype = -9999;
                return 1;
            }
            break;

        case NPY_INT32:
            //*fits_img_type = LONG_IMG;
            if (sizeof(unsigned short) == sizeof(npy_uint32)) {
                *fits_img_type = SHORT_IMG;
                *fits_datatype = TINT;
            } else if (sizeof(int) == sizeof(npy_int32)) {
                // there is no UINT_IMG, so use ULONG_IMG
                *fits_img_type = LONG_IMG;
                *fits_datatype = TINT;
            } else if (sizeof(long) == sizeof(npy_int32)) {
                *fits_img_type = LONG_IMG;
                *fits_datatype = TLONG;
            } else {
                PyErr_SetString(PyExc_TypeError, "could not determine 4 byte integer type");
                *fits_datatype = -9999;
                return 1;
            }
            break;

        case NPY_INT64:
            if (sizeof(LONGLONG) == sizeof(npy_int64)) {
                *fits_img_type = LONGLONG_IMG;
                *fits_datatype = TLONGLONG;
            } else if (sizeof(long) == sizeof(npy_int64)) {
                *fits_img_type = LONG_IMG;
                *fits_datatype = TLONG;
            } else if (sizeof(int) == sizeof(npy_int64)) {
                // there is no UINT_IMG, so use ULONG_IMG
                *fits_img_type = LONG_IMG;
                *fits_datatype = TINT;
            } else if (sizeof(long long) == sizeof(npy_int64)) {
                // we don't expect to get here
                *fits_img_type = LONGLONG_IMG;
                *fits_datatype = TLONGLONG;
            } else {
                PyErr_SetString(PyExc_TypeError, "could not determine 8 byte integer type");
                *fits_datatype = -9999;
                return 1;
            }
            break;


        case NPY_FLOAT32:
            *fits_img_type = FLOAT_IMG;
            *fits_datatype = TFLOAT;
            break;
        case NPY_FLOAT64:
            *fits_img_type = DOUBLE_IMG;
            *fits_datatype = TDOUBLE;
            break;

        case NPY_UINT64:
            PyErr_SetString(PyExc_TypeError, "Unsigned 8 byte integer images are not supported by the FITS standard");
            *fits_datatype = -9999;
            return 1;
            break;

        default:
            sprintf(mess,"Unsupported numpy image datatype %d", npy_dtype);
            PyErr_SetString(PyExc_TypeError, mess);
            *fits_datatype = -9999;
            return 1;
            break;
    }

    return 0;
}


/* 
 * this is really only for reading variable length columns since we should be
 * able to just read the bytes for normal columns
 */
static int fits_to_npy_table_type(int fits_dtype, int* isvariable) {

    if (fits_dtype < 0) {
        *isvariable=1;
    } else {
        *isvariable=0;
    }

    switch (abs(fits_dtype)) {
        case TBIT:
            return NPY_INT8;
        case TLOGICAL: // literal T or F stored as char
            return NPY_INT8;
        case TBYTE:
            return NPY_UINT8;
        case TSBYTE:
            return NPY_INT8;

        case TUSHORT:
            if (sizeof(unsigned short) == sizeof(npy_uint16)) {
                return NPY_UINT16;
            } else if (sizeof(unsigned short) == sizeof(npy_uint8)) {
                return NPY_UINT8;
            } else {
                PyErr_SetString(PyExc_TypeError, "could not determine numpy type for fits TUSHORT");
                return -9999;
            }
        case TSHORT:
            if (sizeof(short) == sizeof(npy_int16)) {
                return NPY_INT16;
            } else if (sizeof(short) == sizeof(npy_int8)) {
                return NPY_INT8;
            } else {
                PyErr_SetString(PyExc_TypeError, "could not determine numpy type for fits TSHORT");
                return -9999;
            }

        case TUINT:
            if (sizeof(unsigned int) == sizeof(npy_uint32)) {
                return NPY_UINT32;
            } else if (sizeof(unsigned int) == sizeof(npy_uint64)) {
                return NPY_UINT64;
            } else if (sizeof(unsigned int) == sizeof(npy_uint16)) {
                return NPY_UINT16;
            } else {
                PyErr_SetString(PyExc_TypeError, "could not determine numpy type for fits TUINT");
                return -9999;
            }
        case TINT:
            if (sizeof(int) == sizeof(npy_int32)) {
                return NPY_INT32;
            } else if (sizeof(int) == sizeof(npy_int64)) {
                return NPY_INT64;
            } else if (sizeof(int) == sizeof(npy_int16)) {
                return NPY_INT16;
            } else {
                PyErr_SetString(PyExc_TypeError, "could not determine numpy type for fits TINT");
                return -9999;
            }

        case TULONG:
            if (sizeof(unsigned long) == sizeof(npy_uint32)) {
                return NPY_UINT32;
            } else if (sizeof(unsigned long) == sizeof(npy_uint64)) {
                return NPY_UINT64;
            } else if (sizeof(unsigned long) == sizeof(npy_uint16)) {
                return NPY_UINT16;
            } else {
                PyErr_SetString(PyExc_TypeError, "could not determine numpy type for fits TULONG");
                return -9999;
            }
        case TLONG:
            if (sizeof(unsigned long) == sizeof(npy_int32)) {
                return NPY_INT32;
            } else if (sizeof(unsigned long) == sizeof(npy_int64)) {
                return NPY_INT64;
            } else if (sizeof(long) == sizeof(npy_int16)) {
                return NPY_INT16;
            } else {
                PyErr_SetString(PyExc_TypeError, "could not determine numpy type for fits TLONG");
                return -9999;
            }


        case TLONGLONG:
            if (sizeof(LONGLONG) == sizeof(npy_int64)) {
                return NPY_INT64;
            } else if (sizeof(LONGLONG) == sizeof(npy_int32)) {
                return NPY_INT32;
            } else if (sizeof(LONGLONG) == sizeof(npy_int16)) {
                return NPY_INT16;
            } else {
                PyErr_SetString(PyExc_TypeError, "could not determine numpy type for fits TLONGLONG");
                return -9999;
            }



        case TFLOAT:
            return NPY_FLOAT32;
        case TDOUBLE:
            return NPY_FLOAT64;

        case TCOMPLEX:
            return NPY_COMPLEX64;
        case TDBLCOMPLEX:
            return NPY_COMPLEX128;


        case TSTRING:
            return NPY_STRING;

        default:
            PyErr_Format(PyExc_TypeError,"Unsupported FITS table datatype %d", fits_dtype); 
            return -9999;
    }

    return 0;
}



static int create_empty_hdu(struct PyFITSObject* self)
{
    int status=0;
    int bitpix=SHORT_IMG;
    int naxis=0;
    long* naxes=NULL;
    if (fits_create_img(self->fits, bitpix, naxis, naxes, &status)) {
        set_ioerr_string_from_status(status);
        return 1;
    }

    return 0;
}


// follows fits convention that return value is true
// for failure
//
// exception strings are set internally
//
// length checking should happen in python
//
// note tile dims are written reverse order since
// python orders C and fits orders Fortran
static int set_compression(fitsfile *fits,
                           int comptype,
                           PyObject* tile_dims_obj,
                           int *status) {

    npy_int64 *tile_dims_py=NULL;
    long *tile_dims_fits=NULL;
    npy_intp ndims=0, i=0;

    // can be NOCOMPRESS (0)
    if (fits_set_compression_type(fits, comptype, status)) {
        set_ioerr_string_from_status(*status);
        goto _set_compression_bail;
        return 1;
    }

    if (tile_dims_obj != Py_None) {

        tile_dims_py=get_int64_from_array(tile_dims_obj, &ndims);
        if (tile_dims_py==NULL) {
            *status=1;
        } else {
            tile_dims_fits = calloc(ndims,sizeof(long));
            if (!tile_dims_fits) {
                PyErr_Format(PyExc_MemoryError, "failed to allocate %ld longs",
                             ndims);
                goto _set_compression_bail;
            }

            for (i=0; i<ndims; i++) {
                tile_dims_fits[ndims-i-1] = tile_dims_py[i];
            }

            fits_set_tile_dim(fits, ndims, tile_dims_fits, status);

            free(tile_dims_fits);tile_dims_fits=NULL;
        }
    }

_set_compression_bail:
    return *status;
}

static int pyarray_get_ndim(PyObject* obj) {
    PyArrayObject* arr;
    arr = (PyArrayObject*) obj;
    return arr->nd;
}

/*
   Create an image extension, possible writing data as well.

   We allow creating from dimensions rather than from the input image shape,
   writing into the HDU later

   It is useful to create the extension first so we can write keywords into the
   header before adding data.  This avoids moving the data if the header grows
   too large.

   However, on distributed file systems it can be more efficient to write
   the data at this time due to slowness with updating the file in place.

 */

static PyObject *
PyFITSObject_create_image_hdu(struct PyFITSObject* self, PyObject* args, PyObject* kwds) {
    int ndims=0;
    long *dims=NULL;
    int image_datatype=0; // fits type for image, AKA bitpix
    int datatype=0; // type for the data we entered

    int comptype=0; // same as NOCOMPRESS in newer cfitsio
    PyObject* tile_dims_obj=NULL;

    PyObject* array, *dims_obj;
    int npy_dtype=0, nkeys=0, write_data=0;
    int i=0;
    int status=0;

    char* extname=NULL;
    int extver=0;
    float qlevel=0;
    int qmethod=0;
    float hcomp_scale=0;
    int hcomp_smooth=0;

    if (self->fits == NULL) {
        PyErr_SetString(PyExc_ValueError, "fits file is NULL");
        return NULL;
    }

    static char *kwlist[] = {
        "array","nkeys",
         "dims",
         "comptype",
         "tile_dims",

         "qlevel",
         "qmethod",

         "hcomp_scale",
         "hcomp_smooth",

         "extname",
         "extver",
         NULL,
    };
    if (!PyArg_ParseTupleAndKeywords(args, kwds, "Oi|OiOfifisi", kwlist,
                          &array, &nkeys,
                          &dims_obj,
                          &comptype,
                          &tile_dims_obj,

                          &qlevel,
                          &qmethod,

                          &hcomp_scale,
                          &hcomp_smooth,

                          &extname,
                          &extver)) {
        goto create_image_hdu_cleanup;
    }


    if (array == Py_None) {
        if (create_empty_hdu(self)) {
            return NULL;
        }
    } else {
        if (!PyArray_Check(array)) {
            PyErr_SetString(PyExc_TypeError, "input must be an array.");
            goto create_image_hdu_cleanup;
        }

        npy_dtype = PyArray_TYPE(array);
        if (npy_to_fits_image_types(npy_dtype, &image_datatype, &datatype)) {
            goto create_image_hdu_cleanup;
        }

        if (PyArray_Check(dims_obj)) {
            // get dims from input, which must be of type 'i8'
            // this means we are not writing the array that was input,
            // it is only used to determine the data type
            npy_int64 *tptr=NULL, tmp=0;
            ndims = PyArray_SIZE(dims_obj);
            dims = calloc(ndims,sizeof(long));
            for (i=0; i<ndims; i++) {
                tptr = (npy_int64 *) PyArray_GETPTR1(dims_obj, i);
                tmp = *tptr;
                dims[ndims-i-1] = (long) tmp;
            }
            write_data=0;
        } else {
            // we get the dimensions from the array, which means we are going
            // to write it as well
            ndims = pyarray_get_ndim(array);
            dims = calloc(ndims,sizeof(long));
            for (i=0; i<ndims; i++) {
                dims[ndims-i-1] = PyArray_DIM(array, i);
            }
            write_data=1;
        }

        // 0 means NOCOMPRESS but that wasn't defined in the bundled version of cfitsio
        // if (comptype >= 0) {
        if (comptype > 0) {
            // exception strings are set internally
            if (set_compression(self->fits, comptype, tile_dims_obj, &status)) {
                goto create_image_hdu_cleanup;
            }

            if (fits_set_quantize_level(self->fits, qlevel, &status)) {
                goto create_image_hdu_cleanup;
            }

            if (fits_set_quantize_method(self->fits, qmethod, &status)) {
                goto create_image_hdu_cleanup;
            }

            if (comptype == HCOMPRESS_1) {

                if (fits_set_hcomp_scale(self->fits, hcomp_scale, &status)) {
                    goto create_image_hdu_cleanup;
                }
                if (fits_set_hcomp_smooth(self->fits, hcomp_smooth, &status)) {
                    goto create_image_hdu_cleanup;
                }

            }
        }

        if (fits_create_img(self->fits, image_datatype, ndims, dims, &status)) {
            set_ioerr_string_from_status(status);
            goto create_image_hdu_cleanup;
        }


    }
    if (extname != NULL) {
        if (strlen(extname) > 0) {

            // comments are NULL
            if (fits_update_key_str(self->fits, "EXTNAME", extname, NULL, &status)) {
                set_ioerr_string_from_status(status);
                goto create_image_hdu_cleanup;
            }
            if (extver > 0) {
                if (fits_update_key_lng(self->fits, "EXTVER", (LONGLONG) extver, NULL, &status)) {
                    set_ioerr_string_from_status(status);
                    goto create_image_hdu_cleanup;
                }
            }
        }
    }

    if (nkeys > 0) {
        if (fits_set_hdrsize(self->fits, nkeys, &status) ) {
            set_ioerr_string_from_status(status);
            goto create_image_hdu_cleanup;
        }
    }

    if (write_data) {
        int firstpixel=1;
        LONGLONG nelements = 0;
        void* data=NULL;
        nelements = PyArray_SIZE(array);
        data = PyArray_DATA(array);
        if (fits_write_img(self->fits, datatype, firstpixel, nelements, data, &status)) {
            set_ioerr_string_from_status(status);
            goto create_image_hdu_cleanup;
        }
    }

    // this does a full close and reopen
    if (fits_flush_file(self->fits, &status)) {
        set_ioerr_string_from_status(status);
        goto create_image_hdu_cleanup;
    }


create_image_hdu_cleanup:

    if (status != 0) {
        return NULL;
    }

    free(dims); dims=NULL;
    Py_RETURN_NONE;
}


// reshape the image to specified dims
// the input array must be of type int64
static PyObject *
PyFITSObject_reshape_image(struct PyFITSObject* self, PyObject* args) {

    int status=0;
    int hdunum=0, hdutype=0;
    PyObject* dims_obj=NULL;
    LONGLONG dims[CFITSIO_MAX_ARRAY_DIMS]={0};
    LONGLONG dims_orig[CFITSIO_MAX_ARRAY_DIMS]={0};
    int ndims=0, ndims_orig=0;
    npy_int64 dim=0;
    npy_intp i=0;
    int bitpix=0, maxdim=CFITSIO_MAX_ARRAY_DIMS;

    if (self->fits == NULL) {
        PyErr_SetString(PyExc_ValueError, "fits file is NULL");
        return NULL;
    }

    if (!PyArg_ParseTuple(args, (char*)"iO", &hdunum, &dims_obj)) {
        return NULL;
    }

    if (fits_movabs_hdu(self->fits, hdunum, &hdutype, &status)) {
        set_ioerr_string_from_status(status);
        return NULL;
    }
 
    // existing image params, just to get bitpix
    if (fits_get_img_paramll(self->fits, maxdim, &bitpix, &ndims_orig, dims_orig, &status)) {
        set_ioerr_string_from_status(status);
        return NULL;
    }

    ndims = PyArray_SIZE(dims_obj);
    for (i=0; i<ndims; i++) {
        dim= *(npy_int64 *) PyArray_GETPTR1(dims_obj, i);
        dims[i] = (LONGLONG) dim;
    }

    if (fits_resize_imgll(self->fits, bitpix, ndims, dims, &status)) {
        set_ioerr_string_from_status(status);
        return NULL;
    }

    Py_RETURN_NONE;
}

// write the image to an existing HDU created using create_image_hdu
// dims are not checked
static PyObject *
PyFITSObject_write_image(struct PyFITSObject* self, PyObject* args) {
    int hdunum=0;
    int hdutype=0;
    LONGLONG nelements=1;
    PY_LONG_LONG firstpixel_py=0;
    LONGLONG firstpixel=0;
    int image_datatype=0; // fits type for image, AKA bitpix
    int datatype=0; // type for the data we entered

    PyObject* array;
    void* data=NULL;
    int npy_dtype=0;
    int status=0;

    if (self->fits == NULL) {
        PyErr_SetString(PyExc_ValueError, "fits file is NULL");
        return NULL;
    }

    if (!PyArg_ParseTuple(args, (char*)"iOL", &hdunum, &array, &firstpixel_py)) {
        return NULL;
    }

    if (fits_movabs_hdu(self->fits, hdunum, &hdutype, &status)) {
        set_ioerr_string_from_status(status);
        return NULL;
    }
 
    if (!PyArray_Check(array)) {
        PyErr_SetString(PyExc_TypeError, "input must be an array.");
        return NULL;
    }

    npy_dtype = PyArray_TYPE(array);
    if (npy_to_fits_image_types(npy_dtype, &image_datatype, &datatype)) {
        return NULL;
    }


    data = PyArray_DATA(array);
    nelements = PyArray_SIZE(array);
    firstpixel = (LONGLONG) firstpixel_py;
    if (fits_write_img(self->fits, datatype, firstpixel, nelements, data, &status)) {
        set_ioerr_string_from_status(status);
        return NULL;
    }

    // this is a full file close and reopen
    if (fits_flush_file(self->fits, &status)) {
        set_ioerr_string_from_status(status);
        return NULL;
    }

    Py_RETURN_NONE;
}


/*
 * Write tdims from the list.  The list must be the expected length.
 * Entries must be strings or None; if None the tdim is not written.
 *
 * The keys are written as TDIM{colnum}
 */
static int 
add_tdims_from_listobj(fitsfile* fits, PyObject* tdimObj, int ncols) {
    int status=0, i=0;
    size_t size=0;
    char keyname[20];
    int colnum=0;
    PyObject* tmp=NULL;
    char* tdim=NULL;

    if (tdimObj == NULL || tdimObj == Py_None) {
        // it is ok for it to be empty
        return 0;
    }

    if (!PyList_Check(tdimObj)) {
        PyErr_SetString(PyExc_ValueError, "Expected a list for tdims");
        return 1;
    }

    size = PyList_Size(tdimObj);
    if (size != (size_t)ncols) {
        PyErr_Format(PyExc_ValueError, "Expected %d elements in tdims list, got %ld", ncols, size);
        return 1;
    }

    for (i=0; i<ncols; i++) {
        colnum=i+1;
        tmp = PyList_GetItem(tdimObj, i);
        if (tmp != Py_None) {
            if (!is_python_string(tmp)) {
                PyErr_SetString(PyExc_ValueError, "Expected only strings or None for tdim");
                return 1;
            }

            sprintf(keyname, "TDIM%d", colnum);

            tdim = get_object_as_string(tmp);
            fits_write_key(fits, TSTRING, keyname, tdim, NULL, &status);
            free(tdim);

            if (status) {
                set_ioerr_string_from_status(status);
                return 1;
            }
        }
    }


    return 0;
}


// create a new table structure.  No physical rows are added yet.
static PyObject *
PyFITSObject_create_table_hdu(struct PyFITSObject* self, PyObject* args, PyObject* kwds) {
    int status=0;
    int table_type=0, nkeys=0;
    int nfields=0;
    LONGLONG nrows=0; // start empty

    static char *kwlist[] = {
        "table_type","nkeys", "ttyp","tform",
        "tunit", "tdim", "extname", "extver", NULL};
    // these are all strings
    PyObject* ttypObj=NULL;
    PyObject* tformObj=NULL;
    PyObject* tunitObj=NULL;    // optional
    PyObject* tdimObj=NULL;     // optional

    // these must be freed
    struct stringlist* ttyp=NULL;
    struct stringlist* tform=NULL;
    struct stringlist* tunit=NULL;
    //struct stringlist* tdim=stringlist_new();
    char* extname=NULL;
    char* extname_use=NULL;
    int extver=0;

    if (!PyArg_ParseTupleAndKeywords(args, kwds, "iiOO|OOsi", kwlist,
                          &table_type, &nkeys, &ttypObj, &tformObj, &tunitObj, &tdimObj, &extname, &extver)) {
        return NULL;
    }

    ttyp=stringlist_new();
    tform=stringlist_new();
    tunit=stringlist_new();
    if (stringlist_addfrom_listobj(ttyp, ttypObj, "names")) {
        status=99;
        goto create_table_cleanup;
    }

    if (stringlist_addfrom_listobj(tform, tformObj, "formats")) {
        status=99;
        goto create_table_cleanup;
    }

    if (tunitObj != NULL && tunitObj != Py_None) {
        if (stringlist_addfrom_listobj(tunit, tunitObj,"units")) {
            status=99;
            goto create_table_cleanup;
        }
    }

    if (extname != NULL) {
        if (strlen(extname) > 0) {
            extname_use = extname;
        }
    }
    nfields = ttyp->size;
    if ( fits_create_tbl(self->fits, table_type, nrows, nfields, 
                         ttyp->data, tform->data, tunit->data, extname_use, &status) ) {
        set_ioerr_string_from_status(status);
        goto create_table_cleanup;
    }

    if (add_tdims_from_listobj(self->fits, tdimObj, nfields)) {
        status=99;
        goto create_table_cleanup;
    }

    if (extname_use != NULL) {
        if (extver > 0) {

            if (fits_update_key_lng(self->fits, "EXTVER", (LONGLONG) extver, NULL, &status)) {
                set_ioerr_string_from_status(status);
                goto create_table_cleanup;
            }
        }
    }

    if (nkeys > 0) {
        if (fits_set_hdrsize(self->fits, nkeys, &status) ) {
            set_ioerr_string_from_status(status);
            goto create_table_cleanup;
        }
    }

    // this does a full close and reopen
    if (fits_flush_file(self->fits, &status)) {
        set_ioerr_string_from_status(status);
        goto create_table_cleanup;
    }

create_table_cleanup:
    ttyp = stringlist_delete(ttyp);
    tform = stringlist_delete(tform);
    tunit = stringlist_delete(tunit);
    //tdim = stringlist_delete(tdim);


    if (status != 0) {
        return NULL;
    }
    Py_RETURN_NONE;
}




// create a new table structure.  No physical rows are added yet.
static PyObject *
PyFITSObject_insert_col(struct PyFITSObject* self, PyObject* args, PyObject* kwds) {
    int status=0;
    int hdunum=0;
    int colnum=0;

    int hdutype=0;

    static char *kwlist[] = {"hdunum","colnum","ttyp","tform","tdim", NULL};
    // these are all strings
    char* ttype=NULL; // field name
    char* tform=NULL; // format
    PyObject* tdimObj=NULL;     // optional, a list of len 1

    if (!PyArg_ParseTupleAndKeywords(args, kwds, "iiss|O", kwlist,
                          &hdunum, &colnum, &ttype, &tform, &tdimObj)) {
        return NULL;
    }

    if (fits_movabs_hdu(self->fits, hdunum, &hdutype, &status)) {
        set_ioerr_string_from_status(status);
        return NULL;
    }

    if (fits_insert_col(self->fits, colnum, ttype, tform, &status)) {
        set_ioerr_string_from_status(status);
        return NULL;
    }

    // OK if dims are not sent
    if (tdimObj != NULL && tdimObj != Py_None) {
        PyObject* tmp=NULL;
        char* tdim=NULL;
        char keyname[20];

        sprintf(keyname, "TDIM%d", colnum);
        tmp = PyList_GetItem(tdimObj, 0);

        tdim = get_object_as_string(tmp);
        fits_write_key(self->fits, TSTRING, keyname, tdim, NULL, &status);
        free(tdim);

        if (status) {
            set_ioerr_string_from_status(status);
            return NULL;
        }
    }

    // this does a full close and reopen
    if (fits_flush_file(self->fits, &status)) {
        set_ioerr_string_from_status(status);
        return NULL;
    }

    Py_RETURN_NONE;
}




// No error checking performed here
static
int write_string_column( 
        fitsfile *fits,  /* I - FITS file pointer                       */
        int  colnum,     /* I - number of column to write (1 = 1st col) */
        LONGLONG  firstrow,  /* I - first row to write (1 = 1st row)        */
        LONGLONG  firstelem, /* I - first vector element to write (1 = 1st) */
        LONGLONG  nelem,     /* I - number of strings to write              */
        char  *data,
        int  *status) {   /* IO - error status                           */

    LONGLONG i=0;
    LONGLONG twidth=0;
    // need to create a char** representation of the data, just point back
    // into the data array at string width offsets.  the fits_write_col_str
    // takes care of skipping between fields.
    char* cdata=NULL;
    char** strdata=NULL;

    // using struct def here, could cause problems
    twidth = fits->Fptr->tableptr[colnum-1].twidth;

    strdata = malloc(nelem*sizeof(char*));
    if (strdata == NULL) {
        PyErr_SetString(PyExc_MemoryError, "could not allocate temporary string pointers");
        *status = 99;
        return 1;
    }
    cdata = (char* ) data;
    for (i=0; i<nelem; i++) {
        strdata[i] = &cdata[twidth*i];
    }

    if( fits_write_col_str(fits, colnum, firstrow, firstelem, nelem, strdata, status)) {
        set_ioerr_string_from_status(*status);
        free(strdata);
        return 1;
    }


    free(strdata);

    return 0;
}


// write a column, starting at firstrow.  On the python side, the firstrow kwd
// should default to 1.
// You can append rows using firstrow = nrows+1
/*
static PyObject *
PyFITSObject_write_column(struct PyFITSObject* self, PyObject* args, PyObject* kwds) {
    int status=0;
    int hdunum=0;
    int hdutype=0;
    int colnum=0;
    int write_bitcols=0;
    PyObject* array=NULL;

    void* data=NULL;
    PY_LONG_LONG firstrow_py=0;
    LONGLONG firstrow=1;
    LONGLONG firstelem=1;
    LONGLONG nelem=0;
    int npy_dtype=0;
    int fits_dtype=0;

    static char *kwlist[] = {"hdunum","colnum","array","firstrow","write_bitcols", NULL};

    if (self->fits == NULL) {
        PyErr_SetString(PyExc_ValueError, "fits file is NULL");
        return NULL;
    }

    if (!PyArg_ParseTupleAndKeywords(args, kwds, "iiOLi", 
                                     kwlist, &hdunum, &colnum, &array, &firstrow_py, &write_bitcols)) {
        return NULL;
    }
    firstrow = (LONGLONG) firstrow_py;

    if (fits_movabs_hdu(self->fits, hdunum, &hdutype, &status)) {
        set_ioerr_string_from_status(status);
        return NULL;
    }


    if (!PyArray_Check(array)) {
        PyErr_SetString(PyExc_ValueError,"only arrays can be written to columns");
        return NULL;
    }

    npy_dtype = PyArray_TYPE(array);
    fits_dtype = npy_to_fits_table_type(npy_dtype, write_bitcols);
    if (fits_dtype == -9999) {
        return NULL;
    }
    if (fits_dtype == TLOGICAL) {
        int tstatus=0, ttype=0;
        LONGLONG trepeat=0, twidth=0;
        // if the column exists and is declared TBIT we will write
        // that way instead
        if (fits_get_coltypell(self->fits, colnum,
                               &ttype, &trepeat, &twidth, &tstatus)==0) {
            // if we don't get here its because the column doesn't exist
            // yet and that's ok
            if (ttype==TBIT) {
                fits_dtype=TBIT;
            }
        }
    }



    data = PyArray_DATA(array);
    nelem = PyArray_SIZE(array);

    if (fits_dtype == TSTRING) {

        // this is my wrapper for strings
        if (write_string_column(self->fits, colnum, firstrow, firstelem, nelem, data, &status)) {
            set_ioerr_string_from_status(status);
            return NULL;
        }
    } else if (fits_dtype == TBIT) {
        if (fits_write_col_bit(self->fits, colnum, firstrow, firstelem, nelem, data, &status)) {
            set_ioerr_string_from_status(status);
            return NULL;
        }
    } else {
        if( fits_write_col(self->fits, fits_dtype, colnum, firstrow, firstelem, nelem, data, &status)) {
            set_ioerr_string_from_status(status);
            return NULL;
        }
    }

    // this is a full file close and reopen
    if (fits_flush_file(self->fits, &status)) {
        set_ioerr_string_from_status(status);
        return NULL;
    }


    Py_RETURN_NONE;
}
*/

static PyObject *
PyFITSObject_write_columns(struct PyFITSObject* self, PyObject* args, PyObject* kwds) {
    int status=0;
    int hdunum=0;
    int hdutype=0;
    int write_bitcols=0;
    //void **data_ptrs=NULL;
    PyObject* colnum_list=NULL;
    PyObject* array_list=NULL;
    PyObject *tmp_array=NULL, *tmp_obj=NULL;

    Py_ssize_t ncols=0;

    void* data=NULL;
    PY_LONG_LONG firstrow_py=0;
    LONGLONG firstrow=1, thisrow=0;
    LONGLONG firstelem=1;
    LONGLONG nelem=0;
    LONGLONG *nperrow=NULL;
    int npy_dtype=0;
    int *fits_dtypes=NULL;
    int *is_string=NULL, *colnums=NULL;
    void **array_ptrs=NULL;

    npy_intp ndim=0, *dims=NULL;
    Py_ssize_t irow=0, icol=0, j=0;;

    static char *kwlist[] = {"hdunum","colnums","arraylist","firstrow","write_bitcols", NULL};

    if (self->fits == NULL) {
        PyErr_SetString(PyExc_ValueError, "fits file is NULL");
        return NULL;
    }

    if (!PyArg_ParseTupleAndKeywords(args, kwds, "iOOLi", 
                                     kwlist, &hdunum, &colnum_list, &array_list, &firstrow_py, &write_bitcols)) {
        return NULL;
    }
    firstrow = (LONGLONG) firstrow_py;

    if (fits_movabs_hdu(self->fits, hdunum, &hdutype, &status)) {
        set_ioerr_string_from_status(status);
        return NULL;
    }


    if (!PyList_Check(colnum_list)) {
        PyErr_SetString(PyExc_ValueError,"colnums must be a list");
        return NULL;
    }
    if (!PyList_Check(array_list)) {
        PyErr_SetString(PyExc_ValueError,"colnums must be a list");
        return NULL;
    }
    ncols = PyList_Size(colnum_list);
    if (ncols == 0) {
        goto _fitsio_pywrap_write_columns_bail;
    }
    if (ncols != PyList_Size(array_list)) {
        PyErr_Format(PyExc_ValueError,"colnum and array lists not same size: %ld/%ld",
                     ncols, PyList_Size(array_list));
    }

    // from here on we'll have some temporary arrays we have to free
    is_string = calloc(ncols, sizeof(int));
    colnums = calloc(ncols, sizeof(int));
    array_ptrs = calloc(ncols, sizeof(void*));
    nperrow = calloc(ncols, sizeof(LONGLONG));
    fits_dtypes = calloc(ncols, sizeof(int));

    for (icol=0; icol<ncols; icol++) {

        tmp_obj = PyList_GetItem(colnum_list,icol);
#if PY_MAJOR_VERSION >= 3
        colnums[icol] = 1+(int) PyLong_AsLong(tmp_obj);
#else
        colnums[icol] = 1+(int) PyInt_AsLong(tmp_obj);
#endif

        tmp_array = PyList_GetItem(array_list, icol);
        npy_dtype = PyArray_TYPE(tmp_array);

        fits_dtypes[icol] = npy_to_fits_table_type(npy_dtype, write_bitcols);
        if (fits_dtypes[icol] == -9999) {
            status=1;
            goto _fitsio_pywrap_write_columns_bail;
        }
        if (fits_dtypes[icol] == TLOGICAL) {
            int tstatus=0, ttype=0;
            LONGLONG trepeat=0, twidth=0;
            // if the column exists and is declared TBIT we will write
            // that way instead
            if (fits_get_coltypell(self->fits, colnums[icol],
                                   &ttype, &trepeat, &twidth, &tstatus)==0) {
                // if we don't get here its because the column doesn't exist
                // yet and that's ok
                if (ttype==TBIT) {
                    fits_dtypes[icol]=TBIT;
                }
            }
        }

        if (fits_dtypes[icol]==TSTRING) {
            is_string[icol] = 1;
        }
        ndim = PyArray_NDIM(tmp_array);
        dims = PyArray_DIMS(tmp_array);
        if (icol==0) {
            nelem = dims[0];
        } else {
            if (dims[0] != nelem) {
                PyErr_Format(PyExc_ValueError,
                        "not all entries have same row count, "
                        "%lld/%ld", nelem,dims[0]);
                status=1;
                goto _fitsio_pywrap_write_columns_bail;
            }
        }

        array_ptrs[icol] = tmp_array;

        nperrow[icol] = 1;
        for (j=1; j<ndim; j++) {
            nperrow[icol] *= dims[j];
        }
    }

    for (irow=0; irow<nelem; irow++) {
        thisrow = firstrow + irow;
        for (icol=0; icol<ncols; icol++) {
            data=PyArray_GETPTR1(array_ptrs[icol], irow);
            if (is_string[icol]) {
                if (write_string_column(self->fits, 
                                        colnums[icol], 
                                        thisrow, 
                                        firstelem, 
                                        nperrow[icol], 
                                        (char*)data, 
                                        &status)) {
                    set_ioerr_string_from_status(status);
                    goto _fitsio_pywrap_write_columns_bail;
                }

            } else if (fits_dtypes[icol] == TBIT) {
                if (fits_write_col_bit(self->fits,
                                       colnums[icol],
                                       thisrow,
                                       firstelem,
                                       nperrow[icol],
                                       data,
                                       &status)) {
                    set_ioerr_string_from_status(status);
                    goto _fitsio_pywrap_write_columns_bail;
                }
            } else {
                if( fits_write_col(self->fits, 
                                   fits_dtypes[icol], 
                                   colnums[icol], 
                                   thisrow, 
                                   firstelem, 
                                   nperrow[icol], 
                                   data, 
                                   &status)) {
                    set_ioerr_string_from_status(status);
                    goto _fitsio_pywrap_write_columns_bail;
                }
            }
        }
    }
    /*
    nelem = PyArray_SIZE(array);

    if (fits_dtype == TSTRING) {

        // this is my wrapper for strings
        if (write_string_column(self->fits, colnum, firstrow, firstelem, nelem, data, &status)) {
            set_ioerr_string_from_status(status);
            return NULL;
        }
        
    } else {
        if( fits_write_col(self->fits, fits_dtype, colnum, firstrow, firstelem, nelem, data, &status)) {
            set_ioerr_string_from_status(status);
            return NULL;
        }
    }

    // this is a full file close and reopen
    if (fits_flush_file(self->fits, &status)) {
        set_ioerr_string_from_status(status);
        return NULL;
    }
    */

_fitsio_pywrap_write_columns_bail:
    free(is_string); is_string=NULL;
    free(colnums); colnums=NULL;
    free(array_ptrs); array_ptrs=NULL;
    free(nperrow); nperrow=NULL;
    free(fits_dtypes); fits_dtypes=NULL;
    if (status != 0) {
        return NULL;
    }
    Py_RETURN_NONE;
}








// No error checking performed here
static
int write_var_string_column( 
        fitsfile *fits,  /* I - FITS file pointer                       */
        int  colnum,     /* I - number of column to write (1 = 1st col) */
        LONGLONG  firstrow,  /* I - first row to write (1 = 1st row)        */
        PyObject* array,
        int  *status) {   /* IO - error status                           */

    LONGLONG firstelem=1; // ignored
    LONGLONG nelem=1; // ignored
    npy_intp nrows=0;
    npy_intp i=0;
    char* ptr=NULL;
    int res=0;

    PyObject* el=NULL;
    char* strdata=NULL;
    char* strarr[1];


    nrows = PyArray_SIZE(array);
    for (i=0; i<nrows; i++) {
        ptr = PyArray_GetPtr((PyArrayObject*) array, &i);
        el = PyArray_GETITEM(array, ptr);

        strdata=get_object_as_string(el);

        // just a container
        strarr[0] = strdata;
        res=fits_write_col_str(fits, colnum, 
                               firstrow+i, firstelem, nelem, 
                               strarr, status);

        free(strdata);
        if(res > 0) {
            goto write_var_string_column_cleanup;
        }
    }

write_var_string_column_cleanup:

    if (*status > 0) {
        return 1;
    }

    return 0;
}

/* 
 * No error checking performed here
 */
static
int write_var_num_column( 
        fitsfile *fits,  /* I - FITS file pointer                       */
        int  colnum,     /* I - number of column to write (1 = 1st col) */
        LONGLONG  firstrow,  /* I - first row to write (1 = 1st row)        */
        int fits_dtype, 
        PyObject* array,
        int  *status) {   /* IO - error status                           */

    LONGLONG firstelem=1;
    npy_intp nelem=0;
    npy_intp nrows=0;
    npy_intp i=0;
    PyObject* el=NULL;
    PyObject* el_array=NULL;
    void* data=NULL;
    void* ptr=NULL;

    int npy_dtype=0, isvariable=0;

    int mindepth=1, maxdepth=0;
    PyObject* context=NULL;
    int requirements = 
        NPY_C_CONTIGUOUS 
        | NPY_ALIGNED 
        | NPY_NOTSWAPPED 
        | NPY_ELEMENTSTRIDES;

    int res=0;

    npy_dtype = fits_to_npy_table_type(fits_dtype, &isvariable);

    nrows = PyArray_SIZE(array);
    for (i=0; i<nrows; i++) {
        ptr = PyArray_GetPtr((PyArrayObject*) array, &i);
        el = PyArray_GETITEM(array, ptr);

        // a copy is only made if needed
        el_array = PyArray_CheckFromAny(el, PyArray_DescrFromType(npy_dtype), 
                                        mindepth, maxdepth, 
                                        requirements, context);
        if (el_array == NULL) {
            // error message will already be set
            return 1;
        }

        nelem=PyArray_SIZE(el);
        data=PyArray_DATA(el_array);
        res=fits_write_col(fits, abs(fits_dtype), colnum, 
                           firstrow+i, firstelem, (LONGLONG) nelem, data, status);
        Py_XDECREF(el_array);

        if(res > 0) {
            set_ioerr_string_from_status(*status);
            return 1;
        }
    }

    return 0;
}




/* 
 * write a variable length column, starting at firstrow.  On the python side,
 * the firstrow kwd should default to 1.  You can append rows using firstrow =
 * nrows+1
 *
 * The input array should be of type NPY_OBJECT, and the elements
 * should be either all strings or numpy arrays of the same type
 */

static PyObject *
PyFITSObject_write_var_column(struct PyFITSObject* self, PyObject* args, PyObject* kwds) {
    int status=0;
    int hdunum=0;
    int hdutype=0;
    int colnum=0;
    PyObject* array=NULL;

    PY_LONG_LONG firstrow_py=0;
    LONGLONG firstrow=1;
    int npy_dtype=0;
    int fits_dtype=0;

    static char *kwlist[] = {"hdunum","colnum","array","firstrow", NULL};

    if (self->fits == NULL) {
        PyErr_SetString(PyExc_ValueError, "fits file is NULL");
        return NULL;
    }

    if (!PyArg_ParseTupleAndKeywords(args, kwds, "iiOL", 
                  kwlist, &hdunum, &colnum, &array, &firstrow_py)) {
        return NULL;
    }
    firstrow = (LONGLONG) firstrow_py;

    if (fits_movabs_hdu(self->fits, hdunum, &hdutype, &status)) {
        set_ioerr_string_from_status(status);
        return NULL;
    }


    if (!PyArray_Check(array)) {
        PyErr_SetString(PyExc_ValueError,"only arrays can be written to columns");
        return NULL;
    }

    npy_dtype = PyArray_TYPE(array);
    if (npy_dtype != NPY_OBJECT) {
        PyErr_SetString(PyExc_TypeError,"only object arrays can be written to variable length columns");
        return NULL;
    }

    // determine the fits dtype for this column.  We will use this to get data
    // from the array for writing
    if (fits_get_eqcoltypell(self->fits, colnum, &fits_dtype, NULL, NULL, &status) > 0) {
        set_ioerr_string_from_status(status);
        return NULL;
    }

    if (fits_dtype == -TSTRING) {
        if (write_var_string_column(self->fits, colnum, firstrow, array, &status)) {
            if (status != 0) {
                set_ioerr_string_from_status(status);
            }
            return NULL;
        }
    } else {
        if (write_var_num_column(self->fits, colnum, firstrow, fits_dtype, array, &status)) {
            set_ioerr_string_from_status(status);
            return NULL;
        }
    }

    // this is a full file close and reopen
    if (fits_flush_file(self->fits, &status)) {
        set_ioerr_string_from_status(status);
        return NULL;
    }


    Py_RETURN_NONE;
}


/*
    case for writing an entire record
*/
static PyObject *
PyFITSObject_write_record(struct PyFITSObject* self, PyObject* args) {
    int status=0;
    int hdunum=0;
    int hdutype=0;

    char* cardin=NULL;
    char card[FLEN_CARD];
 
    if (!PyArg_ParseTuple(args, (char*)"is", &hdunum, &cardin)) {
        return NULL;
    }

    if (self->fits == NULL) {
        PyErr_SetString(PyExc_RuntimeError, "FITS file is NULL");
        return NULL;
    }
    if (fits_movabs_hdu(self->fits, hdunum, &hdutype, &status)) {
        set_ioerr_string_from_status(status);
        return NULL;
    }
    strncpy(card, cardin, FLEN_CARD);

    if (fits_write_record(self->fits, card, &status)) {
        set_ioerr_string_from_status(status);
        return NULL;
    }

    // this does not close and reopen
    if (fits_flush_buffer(self->fits, 0, &status)) {
        set_ioerr_string_from_status(status);
        return NULL;
    }

    Py_RETURN_NONE;
}
 

// let python do the conversions
static PyObject *
PyFITSObject_write_string_key(struct PyFITSObject* self, PyObject* args) {
    int status=0;
    int hdunum=0;
    int hdutype=0;

    char* keyname=NULL;
    char* value=NULL;
    char* comment=NULL;
    char* comment_in=NULL;
 
    if (!PyArg_ParseTuple(args, (char*)"isss", &hdunum, &keyname, &value, &comment_in)) {
        return NULL;
    }

    if (self->fits == NULL) {
        PyErr_SetString(PyExc_RuntimeError, "FITS file is NULL");
        return NULL;
    }
    if (fits_movabs_hdu(self->fits, hdunum, &hdutype, &status)) {
        set_ioerr_string_from_status(status);
        return NULL;
    }

    if (strlen(comment_in) > 0) {
        comment=comment_in;
    }

    if (fits_write_key_longstr(self->fits, keyname, value, comment, &status)) {
        set_ioerr_string_from_status(status);
        return NULL;
    }

    // this does not close and reopen
    if (fits_flush_buffer(self->fits, 0, &status)) {
        set_ioerr_string_from_status(status);
        return NULL;
    }

    Py_RETURN_NONE;
}
 
static PyObject *
PyFITSObject_write_double_key(struct PyFITSObject* self, PyObject* args) {
    int status=0;
    int hdunum=0;
    int hdutype=0;

    int decimals=-15;

    char* keyname=NULL;
    double value=0;
    char* comment=NULL;
    char* comment_in=NULL;
 
    if (!PyArg_ParseTuple(args, (char*)"isds", &hdunum, &keyname, &value, &comment_in)) {
        return NULL;
    }

    if (self->fits == NULL) {
        PyErr_SetString(PyExc_RuntimeError, "FITS file is NULL");
        return NULL;
    }
    if (fits_movabs_hdu(self->fits, hdunum, &hdutype, &status)) {
        set_ioerr_string_from_status(status);
        return NULL;
    }

    if (strlen(comment_in) > 0) {
        comment=comment_in;
    }

    if (fits_update_key_dbl(self->fits, keyname, value, decimals, comment, &status)) {
        set_ioerr_string_from_status(status);
        return NULL;
    }

    // this does not close and reopen
    if (fits_flush_buffer(self->fits, 0, &status)) {
        set_ioerr_string_from_status(status);
        return NULL;
    }


    Py_RETURN_NONE;
}
 
static PyObject *
PyFITSObject_write_long_long_key(struct PyFITSObject* self, PyObject* args) {
    int status=0;
    int hdunum=0;
    int hdutype=0;

    char* keyname=NULL;
    long long value=0;
    char* comment=NULL;
    char* comment_in=NULL;
 
    if (!PyArg_ParseTuple(args, (char*)"isLs", &hdunum, &keyname, &value, &comment_in)) {
        return NULL;
    }

    if (self->fits == NULL) {
        PyErr_SetString(PyExc_RuntimeError, "FITS file is NULL");
        return NULL;
    }
    if (fits_movabs_hdu(self->fits, hdunum, &hdutype, &status)) {
        set_ioerr_string_from_status(status);
        return NULL;
    }

    if (strlen(comment_in) > 0) {
        comment=comment_in;
    }

    if (fits_update_key_lng(self->fits, keyname, (LONGLONG) value, comment, &status)) {
        set_ioerr_string_from_status(status);
        return NULL;
    }

    // this does not close and reopen
    if (fits_flush_buffer(self->fits, 0, &status)) {
        set_ioerr_string_from_status(status);
        return NULL;
    }

    Py_RETURN_NONE;
}
 
static PyObject *
PyFITSObject_write_logical_key(struct PyFITSObject* self, PyObject* args) {
    int status=0;
    int hdunum=0;
    int hdutype=0;

    char* keyname=NULL;
    int value=0;
    char* comment=NULL;
    char* comment_in=NULL;
 
    if (!PyArg_ParseTuple(args, (char*)"isis", &hdunum, &keyname, &value, &comment_in)) {
        return NULL;
    }

    if (self->fits == NULL) {
        PyErr_SetString(PyExc_RuntimeError, "FITS file is NULL");
        return NULL;
    }
    if (fits_movabs_hdu(self->fits, hdunum, &hdutype, &status)) {
        set_ioerr_string_from_status(status);
        return NULL;
    }

    if (strlen(comment_in) > 0) {
        comment=comment_in;
    }

    if (fits_update_key_log(self->fits, keyname, value, comment, &status)) {
        set_ioerr_string_from_status(status);
        return NULL;
    }

    // this does not close and reopen
    if (fits_flush_buffer(self->fits, 0, &status)) {
        set_ioerr_string_from_status(status);
        return NULL;
    }

    Py_RETURN_NONE;
}
 
// let python do the conversions
static PyObject *
PyFITSObject_write_comment(struct PyFITSObject* self, PyObject* args) {
    int status=0;
    int hdunum=0;
    int hdutype=0;

    char* comment=NULL;
 
    if (!PyArg_ParseTuple(args, (char*)"is", &hdunum, &comment)) {
        return NULL;
    }

    if (self->fits == NULL) {
        PyErr_SetString(PyExc_RuntimeError, "FITS file is NULL");
        return NULL;
    }
    if (fits_movabs_hdu(self->fits, hdunum, &hdutype, &status)) {
        set_ioerr_string_from_status(status);
        return NULL;
    }

    if (fits_write_comment(self->fits, comment, &status)) {
        set_ioerr_string_from_status(status);
        return NULL;
    }

    // this does not close and reopen
    if (fits_flush_buffer(self->fits, 0, &status)) {
        set_ioerr_string_from_status(status);
        return NULL;
    }

    Py_RETURN_NONE;
}
 
// let python do the conversions
static PyObject *
PyFITSObject_write_history(struct PyFITSObject* self, PyObject* args) {
    int status=0;
    int hdunum=0;
    int hdutype=0;

    char* history=NULL;
 
    if (!PyArg_ParseTuple(args, (char*)"is", &hdunum, &history)) {
        return NULL;
    }

    if (self->fits == NULL) {
        PyErr_SetString(PyExc_RuntimeError, "FITS file is NULL");
        return NULL;
    }
    if (fits_movabs_hdu(self->fits, hdunum, &hdutype, &status)) {
        set_ioerr_string_from_status(status);
        return NULL;
    }

    if (fits_write_history(self->fits, history, &status)) {
        set_ioerr_string_from_status(status);
        return NULL;
    }

    // this does not close and reopen
    if (fits_flush_buffer(self->fits, 0, &status)) {
        set_ioerr_string_from_status(status);
        return NULL;
    }

    Py_RETURN_NONE;
}

//   ADW: Adapted from ffpcom and ffphis in putkey.c
int fits_write_continue( fitsfile *fptr,      /* I - FITS file pointer  */
                         const char *cont,    /* I - continue string    */
                         int   *status)       /* IO - error status      */
/*
  Write 1 or more CONTINUE keywords.  If the history string is too
  long to fit on a single keyword (72 chars) then it will automatically
  be continued on multiple CONTINUE keywords.
*/
{
    char card[FLEN_CARD];
    int len, ii;

    if (*status > 0)           /* inherit input status value if > 0 */
        return(*status);

    len = strlen(cont);
    ii = 0;

    for (; len > 0; len -= 72)
    {
        strcpy(card, "CONTINUE");
        strncat(card, &cont[ii], 72);
        ffprec(fptr, card, status);
        ii += 72;
    }

    return(*status);
}

// let python do the conversions
static PyObject *
PyFITSObject_write_continue(struct PyFITSObject* self, PyObject* args) {
    int status=0;
    int hdunum=0;
    int hdutype=0;

    char* value=NULL;
 
    if (!PyArg_ParseTuple(args, (char*)"is", &hdunum, &value)) {
        return NULL;
    }

    if (self->fits == NULL) {
        PyErr_SetString(PyExc_RuntimeError, "FITS file is NULL");
        return NULL;
    }
    if (fits_movabs_hdu(self->fits, hdunum, &hdutype, &status)) {
        set_ioerr_string_from_status(status);
        return NULL;
    }

    if (fits_write_continue(self->fits, value, &status)) {
        set_ioerr_string_from_status(status);
        return NULL;
    }

    // this does not close and reopen
    if (fits_flush_buffer(self->fits, 0, &status)) {
        set_ioerr_string_from_status(status);
        return NULL;
    }

    Py_RETURN_NONE;
}


static PyObject *
PyFITSObject_write_undefined_key(struct PyFITSObject* self, PyObject* args) {
    int status=0;
    int hdunum=0;
    int hdutype=0;

    char* keyname=NULL;
    char* comment=NULL;
    char* comment_in=NULL;
 
    if (!PyArg_ParseTuple(args, (char*)"iss", &hdunum, &keyname, &comment_in)) {
        return NULL;
    }

    if (self->fits == NULL) {
        PyErr_SetString(PyExc_RuntimeError, "FITS file is NULL");
        return NULL;
    }
    if (fits_movabs_hdu(self->fits, hdunum, &hdutype, &status)) {
        set_ioerr_string_from_status(status);
        return NULL;
    }

    if (strlen(comment_in) > 0) {
        comment=comment_in;
    }

    if (fits_update_key_null(self->fits, keyname, comment, &status)) {
        set_ioerr_string_from_status(status);
        return NULL;
    }

    // this does not close and reopen
    if (fits_flush_buffer(self->fits, 0, &status)) {
        set_ioerr_string_from_status(status);
        return NULL;
    }

    Py_RETURN_NONE;
}
 


/*
   insert a set of rows
*/

static PyObject *
PyFITSObject_insert_rows(struct PyFITSObject* self, PyObject* args, PyObject* kwds) {
    int status=0;
    int hdunum=0;

    int hdutype=0;
    PY_LONG_LONG firstrow_py=0, nrows_py=0;
    LONGLONG firstrow=0, nrows=0;

    if (self->fits == NULL) {
        PyErr_SetString(PyExc_ValueError, "fits file is NULL");
        return NULL;
    }

    if (!PyArg_ParseTuple(args, (char*)"iLL",
                          &hdunum, &firstrow_py, &nrows_py)) {
        return NULL;
    }

    firstrow = (LONGLONG) firstrow_py;
    nrows = (LONGLONG) nrows_py;

    if (nrows <= 0) {
        // nothing to do, just return
        Py_RETURN_NONE;
    }

    if (fits_movabs_hdu(self->fits, hdunum, &hdutype, &status)) {
        set_ioerr_string_from_status(status);
        return NULL;
    }

    if (fits_insert_rows(self->fits, firstrow, nrows, &status)) {
        set_ioerr_string_from_status(status);
        return NULL;
    }

    // this does a full close and reopen
    if (fits_flush_file(self->fits, &status)) {
        set_ioerr_string_from_status(status);
        return NULL;
    }

    Py_RETURN_NONE;
}


/*

   delete a range of rows

   input stop is like a python slice, so exclusive, but 1-offset
   rather than 0-offset
*/

static PyObject *
PyFITSObject_delete_row_range(struct PyFITSObject* self, PyObject* args, PyObject* kwds) {
    int status=0;
    int hdunum=0;

    int hdutype=0;
    PY_LONG_LONG slice_start_py=0, slice_stop_py=0;
    LONGLONG slice_start=0, slice_stop=0, nrows=0;

    if (self->fits == NULL) {
        PyErr_SetString(PyExc_ValueError, "fits file is NULL");
        return NULL;
    }

    if (!PyArg_ParseTuple(args, (char*)"iLL",
                          &hdunum, &slice_start_py, &slice_stop_py)) {
        return NULL;
    }

    slice_start = (LONGLONG) slice_start_py;
    slice_stop = (LONGLONG) slice_stop_py;
    nrows = slice_stop - slice_start;

    if (nrows <= 0) {
        // nothing to do, just return
        Py_RETURN_NONE;
    }

    if (fits_movabs_hdu(self->fits, hdunum, &hdutype, &status)) {
        set_ioerr_string_from_status(status);
        return NULL;
    }

    if (fits_delete_rows(self->fits, slice_start, nrows, &status)) {
        set_ioerr_string_from_status(status);
        return NULL;
    }

    // this does a full close and reopen
    if (fits_flush_file(self->fits, &status)) {
        set_ioerr_string_from_status(status);
        return NULL;
    }

    Py_RETURN_NONE;
}

/*

   delete a specific set of rows, 1-offset

   no type checking is applied to the rows
*/

static PyObject *
PyFITSObject_delete_rows(struct PyFITSObject* self, PyObject* args, PyObject* kwds) {
    int status=0;
    int hdunum=0;

    int hdutype=0;
    PyObject *rows_array=NULL;
    LONGLONG *rows=NULL, nrows=0;

    if (self->fits == NULL) {
        PyErr_SetString(PyExc_ValueError, "fits file is NULL");
        return NULL;
    }

    if (!PyArg_ParseTuple(args, (char*)"iO",
                          &hdunum, &rows_array)) {
        return NULL;
    }

    rows = (LONGLONG *) PyArray_DATA(rows_array);
    nrows = PyArray_SIZE(rows_array);
    if (nrows <= 0) {
        Py_RETURN_NONE;
    }

    if (fits_movabs_hdu(self->fits, hdunum, &hdutype, &status)) {
        set_ioerr_string_from_status(status);
        return NULL;
    }

    if (fits_delete_rowlistll(self->fits, rows, nrows, &status)) {
        set_ioerr_string_from_status(status);
        return NULL;
    }

    // this does a full close and reopen
    if (fits_flush_file(self->fits, &status)) {
        set_ioerr_string_from_status(status);
        return NULL;
    }

    Py_RETURN_NONE;
}




/*
 * read a single, entire column from an ascii table into the input array.  This
 * version uses the standard read column instead of our by-bytes version.
 *
 * A number of assumptions are made, such as that columns are scalar, which
 * is true for ascii.
 */

static int read_ascii_column_all(fitsfile* fits, int colnum, PyObject* array, int* status) {

    int npy_dtype=0;
    int fits_dtype=0;

    npy_intp nelem=0;
    LONGLONG firstelem=1;
    LONGLONG firstrow=1;
    int* anynul=NULL;
    void* nulval=0;
    char* nulstr=" ";
    void* data=NULL;
    char* cdata=NULL;

    npy_dtype = PyArray_TYPE(array);
    fits_dtype = npy_to_fits_table_type(npy_dtype,0);

    nelem = PyArray_SIZE(array);

    if (fits_dtype == TSTRING) {
        npy_intp i=0;
        LONGLONG rownum=0;

        for (i=0; i<nelem; i++) {
            cdata = PyArray_GETPTR1(array, i);
            rownum = (LONGLONG) (1+i);
            if (fits_read_col_str(fits,colnum,rownum,firstelem,1,nulstr,&cdata,anynul,status) > 0) {
                return 1;
            }
        }

        /*

        LONGLONG twidth=0;
        char** strdata=NULL;

        cdata = (char*) PyArray_DATA(array);

        strdata=malloc(nelem*sizeof(char*));
        if (NULL==strdata) {
            PyErr_SetString(PyExc_MemoryError, "could not allocate temporary string pointers");
            *status = 99;
            return 1;

        }


        twidth=fits->Fptr->tableptr[colnum-1].twidth;
        for (i=0; i<nelem; i++) {
            //strdata[i] = &cdata[twidth*i];
            // this 1-d assumption works because array fields are not allowedin ascii
            strdata[i] = (char*) PyArray_GETPTR1(array, i);
        }

        if (fits_read_col_str(fits,colnum,firstrow,firstelem,nelem,nulstr,strdata,anynul,status) > 0) {
            free(strdata);
            return 1;
        }

        free(strdata);
        */

    } else {
        data=PyArray_DATA(array);
        if (fits_read_col(fits,fits_dtype,colnum,firstrow,firstelem,nelem,nulval,data,anynul,status) > 0) {
            return 1;
        }
    }

    return 0;

}
static int read_ascii_column_byrow(
        fitsfile* fits, int colnum, PyObject* array, PyObject* rowsObj, int* status) {

    int npy_dtype=0;
    int fits_dtype=0;

    npy_intp nelem=0;
    LONGLONG firstelem=1;
    LONGLONG rownum=0;
    npy_intp nrows=-1;

    int* anynul=NULL;
    void* nulval=0;
    char* nulstr=" ";
    void* data=NULL;
    char* cdata=NULL;

    int dorows=0;

    npy_intp i=0;

    npy_dtype = PyArray_TYPE(array);
    fits_dtype = npy_to_fits_table_type(npy_dtype,0);

    nelem = PyArray_SIZE(array);


    if (rowsObj != Py_None) {
        dorows=1;
        nrows = PyArray_SIZE(rowsObj);
        if (nrows != nelem) {
            PyErr_Format(PyExc_ValueError, 
                    "input array[%ld] and rows[%ld] have different size", nelem,nrows);
            return 1;
        }
    }

    data = PyArray_GETPTR1(array, i);
    for (i=0; i<nrows; i++) {
        if (dorows) {
            rownum = (LONGLONG) (1 + *(npy_int64*) PyArray_GETPTR1(rowsObj, i));
        } else {
            rownum = (LONGLONG) (1+i);
        }
        // assuming 1-D
        data = PyArray_GETPTR1(array, i);
        if (fits_dtype==TSTRING) {
            cdata = (char* ) data;
            if (fits_read_col_str(fits,colnum,rownum,firstelem,1,nulstr,&cdata,anynul,status) > 0) {
                return 1;
            }
        } else {
            if (fits_read_col(fits,fits_dtype,colnum,rownum,firstelem,1,nulval,data,anynul,status) > 0) {
                return 1;
            }
        }
    }

    return 0;
}


static int read_ascii_column(fitsfile* fits, int colnum, PyObject* array, PyObject* rowsObj, int* status) {

    int ret=0;
    if (rowsObj != Py_None || !PyArray_ISCONTIGUOUS(array)) {
        ret = read_ascii_column_byrow(fits, colnum, array, rowsObj, status);
    } else {
        ret = read_ascii_column_all(fits, colnum, array, status);
    }

    return ret;
}





// read a subset of rows for the input column
// the row array is assumed to be unique and sorted.
static int read_binary_column(
        fitsfile* fits, 
        int colnum, 
        npy_intp nrows, 
        npy_int64* rows, 
        void* data, 
        npy_intp stride, 
        int* status) {

    FITSfile* hdu=NULL;
    tcolumn* colptr=NULL;
    LONGLONG file_pos=0, irow=0;
    npy_int64 row=0;

    LONGLONG repeat=0;
    LONGLONG width=0;

    int rows_sent=0;

    // use char for pointer arith.  It's actually ok to use void as char but
    // this is just in case.
    char* ptr=NULL;

    // using struct defs here, could cause problems
    hdu = fits->Fptr;
    colptr = hdu->tableptr + (colnum-1);

    repeat = colptr->trepeat;
    width = colptr->tdatatype == TSTRING ? 1 : colptr->twidth;

    rows_sent = nrows == hdu->numrows ? 0 : 1;

    ptr = (char*) data;
    for (irow=0; irow<nrows; irow++) {
        if (rows_sent) {
            row = rows[irow];
        } else {
            row = irow;
        }
        file_pos = hdu->datastart + row*hdu->rowlength + colptr->tbcol;
        ffmbyt(fits, file_pos, REPORT_EOF, status);
        if (ffgbytoff(fits, width, repeat, 0, (void*)ptr, status)) {
            return 1;
        }
        ptr += stride;
    }

    return 0;
}




/* 
 * read from a column into an input array
 */
static PyObject *
PyFITSObject_read_column(struct PyFITSObject* self, PyObject* args) {
    int hdunum=0;
    int hdutype=0;
    int colnum=0;

    FITSfile* hdu=NULL;
    int status=0;

    PyObject* array=NULL;

    PyObject* rowsObj;

    if (!PyArg_ParseTuple(args, (char*)"iiOO", &hdunum, &colnum, &array, &rowsObj)) {
        return NULL;
    }

    if (self->fits == NULL) {
        PyErr_SetString(PyExc_RuntimeError, "FITS file is NULL");
        return NULL;
    }
    if (fits_movabs_hdu(self->fits, hdunum, &hdutype, &status)) {
        set_ioerr_string_from_status(status);
        return NULL;
    }

    // using struct defs here, could cause problems
    hdu = self->fits->Fptr;
    if (hdutype == IMAGE_HDU) {
        PyErr_SetString(PyExc_RuntimeError, "Cannot yet read columns from an IMAGE_HDU");
        return NULL;
    }
    if (colnum < 1 || colnum > hdu->tfield) {
        PyErr_SetString(PyExc_RuntimeError, "requested column is out of bounds");
        return NULL;
    }


    if (hdutype == ASCII_TBL) {
        if (read_ascii_column(self->fits, colnum, array, rowsObj, &status)) {
            set_ioerr_string_from_status(status);
            return NULL;
        }
    } else {
        void* data=PyArray_DATA(array);
        npy_intp nrows=0;
        npy_int64* rows=NULL;
        npy_intp stride=PyArray_STRIDE(array,0);
        if (rowsObj == Py_None) {
            nrows = hdu->numrows;
        } else {
            rows = get_int64_from_array(rowsObj, &nrows);
        }

        if (read_binary_column(self->fits, colnum, nrows, rows, data, stride, &status)) {
            set_ioerr_string_from_status(status);
            return NULL;
        }
    }
    Py_RETURN_NONE;
}




/*
 * Free all the elements in the python list as well as the list itself
 */
static void free_all_python_list(PyObject* list) {
    if (PyList_Check(list)) {
        Py_ssize_t i=0;
        for (i=0; i<PyList_Size(list); i++) {
            Py_XDECREF(PyList_GetItem(list,i));
        }
    }
    Py_XDECREF(list);
}

static PyObject*
read_var_string(fitsfile* fits, int colnum, LONGLONG row, LONGLONG nchar, int* status) {
    LONGLONG firstelem=1;
    char* str=NULL;
    char* strarr[1];
    PyObject* stringObj=NULL;
    void* nulval=0;
    int* anynul=NULL;

    str=calloc(nchar+1,sizeof(char));
    if (str == NULL) {
        PyErr_Format(PyExc_MemoryError, 
                     "Could not allocate string of size %lld", nchar);
        return NULL;
    }

    strarr[0] = str;
    if (fits_read_col(fits,TSTRING,colnum,row,firstelem,nchar,nulval,strarr,anynul,status) > 0) {
        goto read_var_string_cleanup;
    }
#if PY_MAJOR_VERSION >= 3
    // bytes
    stringObj = Py_BuildValue("y",str);
#else
    stringObj = Py_BuildValue("s",str);
#endif
    if (NULL == stringObj) {
        PyErr_Format(PyExc_MemoryError, 
                     "Could not allocate py string of size %lld", nchar);
        goto read_var_string_cleanup;
    }

read_var_string_cleanup:
    free(str);

    return stringObj;
}
static PyObject*
read_var_nums(fitsfile* fits, int colnum, LONGLONG row, LONGLONG nelem, 
              int fits_dtype, int npy_dtype, int* status) {
    LONGLONG firstelem=1;
    PyObject* arrayObj=NULL;
    void* nulval=0;
    int* anynul=NULL;
    npy_intp dims[1];
    int fortran=0;
    void* data=NULL;


    dims[0] = nelem;
    arrayObj=PyArray_ZEROS(1, dims, npy_dtype, fortran);
    if (arrayObj==NULL) {
        PyErr_Format(PyExc_MemoryError, 
                     "Could not allocate array type %d size %lld",npy_dtype,nelem);
        return NULL;
    }
    data = PyArray_DATA(arrayObj);
    if (fits_read_col(fits,abs(fits_dtype),colnum,row,firstelem,nelem,nulval,data,anynul,status) > 0) {
        Py_XDECREF(arrayObj);
        return NULL;
    }

    return arrayObj;
}
/*
 * read a variable length column as a list of arrays
 * what about strings?
 */
static PyObject *
PyFITSObject_read_var_column_as_list(struct PyFITSObject* self, PyObject* args) {
    int hdunum=0;
    int colnum=0;
    PyObject* rowsObj=NULL;

    int hdutype=0;
    int ncols=0;
    const npy_int64* rows=NULL;
    LONGLONG nrows=0;
    int get_all_rows=0;

    int status=0, tstatus=0;

    int fits_dtype=0;
    int npy_dtype=0;
    int isvariable=0;
    LONGLONG repeat=0;
    LONGLONG width=0;
    LONGLONG offset=0;
    LONGLONG i=0;
    LONGLONG row=0;

    PyObject* listObj=NULL;
    PyObject* tempObj=NULL;

    if (!PyArg_ParseTuple(args, (char*)"iiO", &hdunum, &colnum, &rowsObj)) {
        return NULL;
    }

    if (self->fits == NULL) {
        PyErr_SetString(PyExc_RuntimeError, "FITS file is NULL");
        return NULL;
    }
    if (fits_movabs_hdu(self->fits, hdunum, &hdutype, &status)) {
        set_ioerr_string_from_status(status);
        return NULL;
    }

    if (hdutype == IMAGE_HDU) {
        PyErr_SetString(PyExc_RuntimeError, "Cannot yet read columns from an IMAGE_HDU");
        return NULL;
    }
    // using struct defs here, could cause problems
    fits_get_num_cols(self->fits, &ncols, &status);
    if (colnum < 1 || colnum > ncols) {
        PyErr_SetString(PyExc_RuntimeError, "requested column is out of bounds");
        return NULL;
    }

    if (fits_get_coltypell(self->fits, colnum, &fits_dtype, &repeat, &width, &status) > 0) {
        set_ioerr_string_from_status(status);
        return NULL;
    }

    npy_dtype = fits_to_npy_table_type(fits_dtype, &isvariable);
    if (npy_dtype < 0) {
        return NULL;
    }
    if (!isvariable) {
        PyErr_Format(PyExc_TypeError,"Column %d not a variable length %d", colnum, fits_dtype); 
        return NULL;
    }
    
    if (rowsObj == Py_None) {
        fits_get_num_rowsll(self->fits, &nrows, &tstatus);
        get_all_rows=1;
    } else {
        npy_intp tnrows=0;
        rows = (const npy_int64*) get_int64_from_array(rowsObj, &tnrows);
        nrows=(LONGLONG) tnrows;
        get_all_rows=0;
    }

    listObj = PyList_New(0);

    for (i=0; i<nrows; i++) {
        tempObj=NULL;

        if (get_all_rows) {
            row = i+1;
        } else {
            row = (LONGLONG) (rows[i]+1);
        }

        // repeat holds how many elements are in this row
        if (fits_read_descriptll(self->fits, colnum, row, &repeat, &offset, &status) > 0) {
            goto read_var_column_cleanup;
        }

        if (fits_dtype == -TSTRING) {
            tempObj = read_var_string(self->fits,colnum,row,repeat,&status);
        } else {
            tempObj = read_var_nums(self->fits,colnum,row,repeat,
                                    fits_dtype,npy_dtype,&status);
        }
        if (tempObj == NULL) {
            tstatus=1;
            goto read_var_column_cleanup;
        }
        PyList_Append(listObj, tempObj);
        Py_XDECREF(tempObj);
    }


read_var_column_cleanup:

    if (status != 0 || tstatus != 0) {
        Py_XDECREF(tempObj);
        free_all_python_list(listObj);
        if (status != 0) {
            set_ioerr_string_from_status(status);
        }
        return NULL;
    }

    return listObj;
}
 

// read specified columns and rows
static int read_binary_rec_columns(
        fitsfile* fits, 
        npy_intp ncols, npy_int64* colnums, 
        npy_intp nrows, npy_int64* rows,
        void* data, int* status) {
    FITSfile* hdu=NULL;
    tcolumn* colptr=NULL;
    LONGLONG file_pos=0;
    npy_intp col=0;
    npy_int64 colnum=0;

    int rows_sent=0;
    npy_intp irow=0;
    npy_int64 row=0;

    // use char for pointer arith.  It's actually ok to use void as char but
    // this is just in case.
    char* ptr;

    LONGLONG gsize=0; // number of bytes in column
    LONGLONG repeat=0;
    LONGLONG width=0;

    // using struct defs here, could cause problems
    hdu = fits->Fptr;

    rows_sent = nrows == hdu->numrows ? 0 : 1;

    ptr = (char*) data;
    for (irow=0; irow<nrows; irow++) {
        if (rows_sent) {
            row = rows[irow];
        } else {
            row = irow;
        }
        for (col=0; col < ncols; col++) {

            colnum = colnums[col];
            colptr = hdu->tableptr + (colnum-1);

            repeat = colptr->trepeat;
            width = colptr->tdatatype == TSTRING ? 1 : colptr->twidth;
            gsize = repeat*width;

            file_pos = hdu->datastart + row*hdu->rowlength + colptr->tbcol;

            if (colptr->tdatatype == TBIT) {
                if (fits_read_col_bit(fits, colnum, row+1, 1, repeat, (char*)ptr, status)) {
                    return 1;
                }
            } else {
                // can just do one status check, since status are inherited.
                ffmbyt(fits, file_pos, REPORT_EOF, status);
                if (ffgbytoff(fits, width, repeat, 0, (void*)ptr, status)) {
                    return 1;
                }
            }
            ptr += gsize;
        }
    }

    return 0;
}



// python method for reading specified columns and rows
static PyObject *
PyFITSObject_read_columns_as_rec(struct PyFITSObject* self, PyObject* args) {
    int hdunum=0;
    int hdutype=0;
    npy_intp ncols=0;
    npy_int64* colnums=NULL;
    FITSfile* hdu=NULL;

    int status=0;

    PyObject* columnsobj=NULL;
    PyObject* array=NULL;
    void* data=NULL;

    PyObject* rowsobj=NULL;

    if (!PyArg_ParseTuple(args, (char*)"iOOO", &hdunum, &columnsobj, &array, &rowsobj)) {
        return NULL;
    }

    if (self->fits == NULL) {
        PyErr_SetString(PyExc_RuntimeError, "FITS file is NULL");
        return NULL;
    }
    if (fits_movabs_hdu(self->fits, hdunum, &hdutype, &status)) {
        goto recread_columns_cleanup;
    }

    if (hdutype == IMAGE_HDU) {
        PyErr_SetString(PyExc_RuntimeError, "Cannot read IMAGE_HDU into a recarray");
        return NULL;
    }

    colnums = get_int64_from_array(columnsobj, &ncols);
    if (colnums == NULL) {
        return NULL;
    }

    hdu = self->fits->Fptr;
    data = PyArray_DATA(array);
    npy_intp nrows;
    npy_int64* rows=NULL;
    if (rowsobj == Py_None) {
        nrows = hdu->numrows;
    } else {
        rows = get_int64_from_array(rowsobj, &nrows);
    }
    if (read_binary_rec_columns(self->fits, ncols, colnums, nrows, rows, data, &status)) {
        goto recread_columns_cleanup;
    }

recread_columns_cleanup:

    if (status != 0) {
        set_ioerr_string_from_status(status);
        return NULL;
    }
    Py_RETURN_NONE;
}



/* 
 * read specified columns and rows
 *
 * Move by offset instead of just groupsize; this allows us to read into a
 * recarray while skipping some fields, e.g. variable length array fields, to
 * be read separately.
 *
 * If rows is NULL, then nrows are read consecutively.
 */

static int read_columns_as_rec_byoffset(
        fitsfile* fits, 
        npy_intp ncols, 
        const npy_int64* colnums,         // columns to read from file
        const npy_int64* field_offsets,   // offsets of corresponding fields within array
        npy_intp nrows, 
        const npy_int64* rows,
        char* data, 
        npy_intp recsize, 
        int* status) {

    FITSfile* hdu=NULL;
    tcolumn* colptr=NULL;
    LONGLONG file_pos=0;
    npy_intp col=0;
    npy_int64 colnum=0;

    char* ptr=NULL;

    int get_all_rows=1;
    npy_intp irow=0;
    npy_int64 row=0;

    long groupsize=0; // number of bytes in column
    long ngroups=1; // number to read, one for row-by-row reading
    long group_gap=0; // gap between groups, zero since we aren't using it

    if (rows != NULL) {
        get_all_rows=0;
    }

    // using struct defs here, could cause problems
    hdu = fits->Fptr;
    for (irow=0; irow<nrows; irow++) {
        if (get_all_rows) {
            row=irow;
        } else {
            row = rows[irow];
        }
        for (col=0; col < ncols; col++) {

            // point to this field in the array, allows for skipping
            ptr = data + irow*recsize + field_offsets[col];

            colnum = colnums[col];
            colptr = hdu->tableptr + (colnum-1);

            groupsize = get_groupsize(colptr);

            file_pos = hdu->datastart + row*hdu->rowlength + colptr->tbcol;

            // can just do one status check, since status are inherited.
            ffmbyt(fits, file_pos, REPORT_EOF, status);
            if (ffgbytoff(fits, groupsize, ngroups, group_gap, (void*) ptr, status)) {
                return 1;
            }
        }
    }

    return 0;
}







/* python method for reading specified columns and rows, moving by offset in
 * the array to allow some fields not read.
 *
 * columnsObj is the columns in the fits file to read.
 * offsetsObj is the offsets of the corresponding fields into the array.
 */
static PyObject *
PyFITSObject_read_columns_as_rec_byoffset(struct PyFITSObject* self, PyObject* args) {
    int status=0;
    int hdunum=0;
    int hdutype=0;

    npy_intp ncols=0;
    npy_intp noffsets=0;
    npy_intp nrows=0;
    const npy_int64* colnums=NULL;
    const npy_int64* offsets=NULL;
    const npy_int64* rows=NULL;

    PyObject* columnsObj=NULL;
    PyObject* offsetsObj=NULL;
    PyObject* rowsObj=NULL;

    PyObject* array=NULL;
    void* data=NULL;
    npy_intp recsize=0;

    if (!PyArg_ParseTuple(args, (char*)"iOOOO", &hdunum, &columnsObj, &offsetsObj, &array, &rowsObj)) {
        return NULL;
    }

    if (self->fits == NULL) {
        PyErr_SetString(PyExc_RuntimeError, "FITS file is NULL");
        return NULL;
    }
    if (fits_movabs_hdu(self->fits, hdunum, &hdutype, &status)) {
        goto recread_columns_byoffset_cleanup;
    }

    if (hdutype == IMAGE_HDU) {
        PyErr_SetString(PyExc_RuntimeError, "Cannot read IMAGE_HDU into a recarray");
        return NULL;
    }
    
    colnums = (const npy_int64*) get_int64_from_array(columnsObj, &ncols);
    if (colnums == NULL) {
        return NULL;
    }
    offsets = (const npy_int64*) get_int64_from_array(offsetsObj, &noffsets);
    if (offsets == NULL) {
        return NULL;
    }
    if (noffsets != ncols) {
        PyErr_Format(PyExc_ValueError, 
                     "%ld columns requested but got %ld offsets", 
                     ncols, noffsets);
        return NULL;
    }

    if (rowsObj != Py_None) {
        rows = (const npy_int64*) get_int64_from_array(rowsObj, &nrows);
    } else {
        nrows = PyArray_SIZE(array);
    }

    data = PyArray_DATA(array);
    recsize = PyArray_ITEMSIZE(array);
    if (read_columns_as_rec_byoffset(
                self->fits, 
                ncols, colnums, offsets,
                nrows, 
                rows, 
                (char*) data, 
                recsize,
                &status) > 0) {
        goto recread_columns_byoffset_cleanup;
    }

recread_columns_byoffset_cleanup:

    if (status != 0) {
        set_ioerr_string_from_status(status);
        return NULL;
    }
    Py_RETURN_NONE;
}
 


// read specified rows, all columns
static int read_rec_bytes_byrow(
        fitsfile* fits, 
        npy_intp nrows, npy_int64* rows,
        void* data, int* status) {

    FITSfile* hdu=NULL;

    npy_intp irow=0;
    LONGLONG firstrow=1;
    LONGLONG firstchar=1;

    // use char for pointer arith.  It's actually ok to use void as char but
    // this is just in case.
    unsigned char* ptr;

    // using struct defs here, could cause problems
    hdu = fits->Fptr;
    ptr = (unsigned char*) data;

    for (irow=0; irow<nrows; irow++) {
        // Input is zero-offset
        firstrow = 1 + (LONGLONG) rows[irow];

        if (fits_read_tblbytes(fits, firstrow, firstchar, hdu->rowlength, ptr, status)) {
            return 1;
        }

        ptr += hdu->rowlength;
    }

    return 0;
}
// read specified rows, all columns
/*
static int read_rec_bytes_byrowold(
        fitsfile* fits, 
        npy_intp nrows, npy_int64* rows,
        void* data, int* status) {
    FITSfile* hdu=NULL;
    LONGLONG file_pos=0;

    npy_intp irow=0;
    npy_int64 row=0;

    // use char for pointer arith.  It's actually ok to use void as char but
    // this is just in case.
    char* ptr;

    long ngroups=1; // number to read, one for row-by-row reading
    long offset=0; // gap between groups, not stride.  zero since we aren't using it

    // using struct defs here, could cause problems
    hdu = fits->Fptr;
    ptr = (char*) data;

    for (irow=0; irow<nrows; irow++) {
        row = rows[irow];
        file_pos = hdu->datastart + row*hdu->rowlength;

        // can just do one status check, since status are inherited.
        ffmbyt(fits, file_pos, REPORT_EOF, status);
        if (ffgbytoff(fits, hdu->rowlength, ngroups, offset, (void*) ptr, status)) {
            return 1;
        }
        ptr += hdu->rowlength;
    }

    return 0;
}
*/


// python method to read all columns but subset of rows
static PyObject *
PyFITSObject_read_rows_as_rec(struct PyFITSObject* self, PyObject* args) {
    int hdunum=0;
    int hdutype=0;

    int status=0;
    PyObject* array=NULL;
    void* data=NULL;

    PyObject* rowsObj=NULL;
    npy_intp nrows=0;
    npy_int64* rows=NULL;

    if (!PyArg_ParseTuple(args, (char*)"iOO", &hdunum, &array, &rowsObj)) {
        return NULL;
    }

    if (self->fits == NULL) {
        PyErr_SetString(PyExc_RuntimeError, "FITS file is NULL");
        return NULL;
    }
    if (fits_movabs_hdu(self->fits, hdunum, &hdutype, &status)) {
        goto recread_byrow_cleanup;
    }

    if (hdutype == IMAGE_HDU) {
        PyErr_SetString(PyExc_RuntimeError, "Cannot read IMAGE_HDU into a recarray");
        return NULL;
    }

    data = PyArray_DATA(array);

    rows = get_int64_from_array(rowsObj, &nrows);
    if (rows == NULL) {
        return NULL;
    }
 
    if (read_rec_bytes_byrow(self->fits, nrows, rows, data, &status)) {
        goto recread_byrow_cleanup;
    }

recread_byrow_cleanup:

    if (status != 0) {
        set_ioerr_string_from_status(status);
        return NULL;
    }
    Py_RETURN_NONE;
}
 



 /* Read the range of rows, 1-offset. It is assumed the data match the table
 * perfectly.
 */

static int read_rec_range(fitsfile* fits, LONGLONG firstrow, LONGLONG nrows, void* data, int* status) {
    // can also use this for reading row ranges
    LONGLONG firstchar=1;
    LONGLONG nchars=0;

    nchars = (fits->Fptr)->rowlength*nrows;

    if (fits_read_tblbytes(fits, firstrow, firstchar, nchars, (unsigned char*) data, status)) {
        return 1;
    }

    return 0;
}




/* here rows are 1-offset, unlike when reading a specific subset of rows */
static PyObject *
PyFITSObject_read_as_rec(struct PyFITSObject* self, PyObject* args) {
    int hdunum=0;
    int hdutype=0;

    int status=0;
    PyObject* array=NULL;
    void* data=NULL;

    PY_LONG_LONG firstrow=0;
    PY_LONG_LONG lastrow=0;
    PY_LONG_LONG nrows=0;

    if (!PyArg_ParseTuple(args, (char*)"iLLO", &hdunum, &firstrow, &lastrow, &array)) {
        return NULL;
    }

    if (self->fits == NULL) {
        PyErr_SetString(PyExc_RuntimeError, "FITS file is NULL");
        return NULL;
    }
    if (fits_movabs_hdu(self->fits, hdunum, &hdutype, &status)) {
        goto recread_asrec_cleanup;
    }

    if (hdutype == IMAGE_HDU) {
        PyErr_SetString(PyExc_RuntimeError, "Cannot read IMAGE_HDU into a recarray");
        return NULL;
    }

    data = PyArray_DATA(array);

    nrows=lastrow-firstrow+1;
    if (read_rec_range(self->fits, (LONGLONG)firstrow, (LONGLONG)nrows, data, &status)) {
        goto recread_asrec_cleanup;
    }

recread_asrec_cleanup:

    if (status != 0) {
        set_ioerr_string_from_status(status);
        return NULL;
    }
    Py_RETURN_NONE;
}
 
 
// read an n-dimensional "image" into the input array.  Only minimal checking
// of the input array is done.
// Note numpy allows a maximum of 32 dimensions
static PyObject *
PyFITSObject_read_image(struct PyFITSObject* self, PyObject* args) {
    int hdunum=0;
    int hdutype=0;
    int status=0;
    PyObject* array=NULL;
    void* data=NULL;
    int npy_dtype=0;
    int dummy=0, fits_read_dtype=0;

    int maxdim=NUMPY_MAX_DIMS; // numpy maximum
    int datatype=0; // type info for axis
    int naxis=0; // number of axes
    int i=0;
    LONGLONG naxes[NUMPY_MAX_DIMS];;  // size of each axis
    LONGLONG firstpixels[NUMPY_MAX_DIMS];
    LONGLONG size=0;
    npy_intp arrsize=0;

    int anynul=0;

    if (!PyArg_ParseTuple(args, (char*)"iO", &hdunum, &array)) {
        return NULL;
    }

    if (self->fits == NULL) {
        PyErr_SetString(PyExc_RuntimeError, "FITS file is NULL");
        return NULL;
    }
    if (fits_movabs_hdu(self->fits, hdunum, &hdutype, &status)) {
        return NULL;
    }

    if (fits_get_img_paramll(self->fits, maxdim, &datatype, &naxis, 
                             naxes, &status)) {
        set_ioerr_string_from_status(status);
        return NULL;
    }

    // make sure dims match
    size=0;
    size = naxes[0];
    for (i=1; i< naxis; i++) {
        size *= naxes[i];
    }
    arrsize = PyArray_SIZE(array);
    data = PyArray_DATA(array);

    if (size != arrsize) {
        PyErr_Format(PyExc_RuntimeError,
          "Input array size is %ld but on disk array size is %lld", 
          arrsize, size);
        return NULL;
    }

    npy_dtype = PyArray_TYPE(array);
    npy_to_fits_image_types(npy_dtype, &dummy, &fits_read_dtype);

    for (i=0; i<naxis; i++) {
        firstpixels[i] = 1;
    }
    if (fits_read_pixll(self->fits, fits_read_dtype, firstpixels, size,
                        0, data, &anynul, &status)) {
        set_ioerr_string_from_status(status);
        return NULL;
    }


    Py_RETURN_NONE;
}

static PyObject *
PyFITSObject_read_raw(struct PyFITSObject* self, PyObject* args) {
    if (self->fits == NULL) {
        PyErr_SetString(PyExc_RuntimeError, "FITS file is NULL");
        return NULL;
    }
    //fitsfile* fits = self->fits;
    FITSfile* FITS = self->fits->Fptr;
    int status = 0;
    char* filedata;
    LONGLONG sz;
    LONGLONG io_pos;
    PyObject *stringobj;

    // Flush (close & reopen HDU) to make everything consistent
    ffflus(self->fits, &status);
    if (status) {
        PyErr_Format(PyExc_RuntimeError,
                     "Failed to flush FITS file data to disk; CFITSIO code %i",
                     status);
        return NULL;
    }
    // Allocate buffer for string
    sz = FITS->filesize;
    // Create python string object of requested size, unitialized
    stringobj = PyBytes_FromStringAndSize(NULL, sz);
    if (!stringobj) {
        PyErr_Format(PyExc_RuntimeError,
                     "Failed to allocate python string object to hold FITS file data: %i bytes",
                     (int)sz);
        return NULL;
    }
    // Grab pointer to the memory buffer of the python string object
    filedata = PyBytes_AsString(stringobj);
    if (!filedata) {
        Py_DECREF(stringobj);
        return NULL;
    }
    // Remember old file position
    io_pos = FITS->io_pos;
    // Seek to beginning of file
    if (ffseek(FITS, 0)) {
        Py_DECREF(stringobj);
        PyErr_Format(PyExc_RuntimeError,
                     "Failed to seek to beginning of FITS file");
        return NULL;
    }
    // Read into filedata
    if (ffread(FITS, sz, filedata, &status)) {
        Py_DECREF(stringobj);
        PyErr_Format(PyExc_RuntimeError,
                     "Failed to read file data into memory: CFITSIO code %i",
                     status);
        return NULL;
    }
    // Seek back to where we were
    if (ffseek(FITS, io_pos)) {
        Py_DECREF(stringobj);
        PyErr_Format(PyExc_RuntimeError,
                     "Failed to seek back to original FITS file position");
        return NULL;
    }
    return stringobj;
}

static int get_long_slices(PyObject* fpix_arr,
                           PyObject* lpix_arr,
                           PyObject* step_arr,
                           long** fpix,
                           long** lpix,
                           long** step) {

    int i=0;
    npy_int64* ptr=NULL;
    npy_intp fsize=0, lsize=0, ssize=0;

    fsize=PyArray_SIZE(fpix_arr);
    lsize=PyArray_SIZE(lpix_arr);
    ssize=PyArray_SIZE(step_arr);

    if (lsize != fsize || ssize != fsize) {
        PyErr_SetString(PyExc_RuntimeError, 
                        "start/end/step must be same len");
        return 1;
    }

    *fpix=calloc(fsize, sizeof(long));
    *lpix=calloc(fsize, sizeof(long));
    *step=calloc(fsize, sizeof(long));

    for (i=0;i<fsize;i++) {
        ptr=PyArray_GETPTR1(fpix_arr, i);
        (*fpix)[i] = *ptr;
        ptr=PyArray_GETPTR1(lpix_arr, i);
        (*lpix)[i] = *ptr;
        ptr=PyArray_GETPTR1(step_arr, i);
        (*step)[i] = *ptr;
    }
    return 0;
}

// read an n-dimensional "image" into the input array.  Only minimal checking
// of the input array is done.
static PyObject *
PyFITSObject_read_image_slice(struct PyFITSObject* self, PyObject* args) {
    int hdunum=0;
    int hdutype=0;
    int status=0;
    PyObject* fpix_arr=NULL;
    PyObject* lpix_arr=NULL;
    PyObject* step_arr=NULL;
    int ignore_scaling=FALSE;
    PyObject* array=NULL;
    long* fpix=NULL;
    long* lpix=NULL;
    long* step=NULL;
    void* data=NULL;
    int npy_dtype=0;
    int dummy=0, fits_read_dtype=0;

    int anynul=0;

    if (!PyArg_ParseTuple(args, (char*)"iOOOiO",
                &hdunum, &fpix_arr, &lpix_arr, &step_arr, &ignore_scaling,
                &array)) {
        return NULL;
    }

    if (fits_movabs_hdu(self->fits, hdunum, &hdutype, &status)) {
        return NULL;
    }

    if (ignore_scaling == TRUE
        && fits_set_bscale(self->fits, 1.0, 0.0, &status)) {
        return NULL;
    }

    if (get_long_slices(fpix_arr,lpix_arr,step_arr,
                        &fpix,&lpix,&step)) {
        return NULL;
    }
    data = PyArray_DATA(array);

    npy_dtype = PyArray_TYPE(array);
    npy_to_fits_image_types(npy_dtype, &dummy, &fits_read_dtype);

    if (fits_read_subset(self->fits, fits_read_dtype, fpix, lpix, step,
                         0, data, &anynul, &status)) {
        set_ioerr_string_from_status(status);
        goto read_image_slice_cleanup;
    }

read_image_slice_cleanup:
    free(fpix);
    free(lpix);
    free(step);

    if (status != 0) {
        return NULL;
    }

    Py_RETURN_NONE;
}



static int hierarch_is_string(const char* card)
{
    int i=0, is_string_value=1;

    for (i=0; i<78; i++) {
        if (card[i] == '=') {
            // we found the equals, now if it is a string we
            // now exactly where the quote must be
            if (card[i+2] == '\'') {
                is_string_value = 1;
            } else  {
                is_string_value = 0;
            }
        }
    }
    return is_string_value;
}

// read the entire header as list of dicts with name,value,comment and full
// card
static PyObject *
PyFITSObject_read_header(struct PyFITSObject* self, PyObject* args) {
    int status=0;
    int hdunum=0;
    int hdutype=0;
    int lcont=0, lcomm=0, ls=0;
    int tocomp=0;
    int is_comment_or_history=0, is_blank_key=0;
    char *longstr=NULL;

    char keyname[FLEN_KEYWORD];
    char value[FLEN_VALUE];
    char comment[FLEN_COMMENT];
    char scomment[FLEN_COMMENT];
    char card[FLEN_CARD];
    long is_string_value=0;

    LONGLONG lval=0;
    double dval=0;

    int nkeys=0, morekeys=0, i=0;
    int has_equals=0, has_quote=0;

    PyObject* list=NULL;
    PyObject* dict=NULL;  // to hold the dict for each record

    lcont=strlen("CONTINUE");
    lcomm=strlen("COMMENT");

    if (!PyArg_ParseTuple(args, (char*)"i", &hdunum)) {
        return NULL;
    }

    if (self->fits == NULL) {
        PyErr_SetString(PyExc_RuntimeError, "FITS file is NULL");
        return NULL;
    }
    if (fits_movabs_hdu(self->fits, hdunum, &hdutype, &status)) {
        set_ioerr_string_from_status(status);
        return NULL;
    }

    if (fits_get_hdrspace(self->fits, &nkeys, &morekeys, &status)) {
        set_ioerr_string_from_status(status);
        return NULL;
    }

    list=PyList_New(0);
    for (i=0; i<nkeys; i++) {

        // the full card
        if (fits_read_record(self->fits, i+1, card, &status)) {
            Py_XDECREF(list);
            set_ioerr_string_from_status(status);
            return NULL;
        }

        // this just returns the character string stored in the header; we
        // can eval in python
        if (fits_read_keyn(self->fits, i+1, keyname, value, scomment, &status)) {
            Py_XDECREF(list);
            set_ioerr_string_from_status(status);
            return NULL;
        }

        ls = strlen(keyname);
        tocomp = (ls < lcont) ? ls : lcont;

        is_blank_key = 0;
        if (ls == 0) {
            is_blank_key = 1;
        } else {

            // skip CONTINUE, we already read the data
            if (strncmp(keyname,"CONTINUE",tocomp)==0) {
                continue;
            }

            if (strncmp(keyname, "COMMENT", tocomp) ==0
                    || strncmp(keyname, "HISTORY", tocomp )==0) {
                is_comment_or_history = 1;

            } else {
                is_comment_or_history = 0;

                if (fits_read_key_longstr(self->fits, keyname, &longstr, comment, &status)) {
                    Py_XDECREF(list);
                    set_ioerr_string_from_status(status);
                    return NULL;
                }

                if (strncmp(card,"HIERARCH",8)==0) {
                    if (hierarch_is_string(card)) {
                        is_string_value=1;
                    } else {
                        is_string_value=0;
                    }
                } else {
                    has_equals = (card[8] == '=') ? 1 : 0;
                    has_quote = (card[10] == '\'') ? 1 : 0;
                    if (has_equals && has_quote) {
                        is_string_value=1;
                    } else {
                        is_string_value=0;
                    }
                }
            }
        }

        dict = PyDict_New();
<<<<<<< HEAD
=======
        add_string_to_dict(dict, "card_string", card);
>>>>>>> b4cf79bb

        if (is_blank_key) {
            add_none_to_dict(dict, "name");
            add_string_to_dict(dict, "value", "");
            convert_to_ascii(scomment);
            add_string_to_dict(dict, "comment", scomment);

        } else if (is_comment_or_history) {
            // comment or history
            convert_to_ascii(scomment);
            add_string_to_dict(dict, "name", keyname);
            add_string_to_dict(dict, "value", scomment);
            add_string_to_dict(dict, "comment", scomment);

        } else {
            convert_keyword_to_allowed_ascii(keyname);
            add_string_to_dict(dict,"name",keyname);
            convert_to_ascii(comment);
            add_string_to_dict(dict,"comment",comment);

            // if not a comment but empty value, put in None
            tocomp = (ls < lcomm) ? ls : lcomm;
            // if (!is_string_value && 0==strlen(longstr) && !is_comment) {
            if (!is_string_value && 0==strlen(longstr)) {

                add_none_to_dict(dict, "value");

            } else {

                if (is_string_value) {
                    convert_to_ascii(longstr);
                    add_string_to_dict(dict,"value",longstr);
                } else if ( longstr[0]=='T' ) {
                    add_true_to_dict(dict, "value");
                } else if (longstr[0]=='F') {
                    add_false_to_dict(dict, "value");
                } else if ( 
                           (strchr(longstr,'.') != NULL)
                           || (strchr(longstr,'E') != NULL)
                           || (strchr(longstr,'e') != NULL) ) {
                    // we found a floating point value
                    fits_read_key(self->fits, TDOUBLE, keyname, &dval, comment, &status);
                    add_double_to_dict(dict,"value",dval);
                } else {

                    // we might have found an integer
                    if (fits_read_key(self->fits,
                                      TLONGLONG,
                                      keyname,
                                      &lval,
                                      comment,
                                      &status)) {

                        // something non standard, just store it as a string
                        convert_to_ascii(longstr);
                        add_string_to_dict(dict,"value",longstr);
                        status=0;

                    } else {
                        add_long_long_to_dict(dict,"value",(long long)lval);
                    }
                }

            }
        }

        free(longstr); longstr=NULL;

        PyList_Append(list, dict);
        Py_XDECREF(dict);

    }

    return list;
}
 
static PyObject *
PyFITSObject_write_checksum(struct PyFITSObject* self, PyObject* args) {
    int status=0;
    int hdunum=0;
    int hdutype=0;

    unsigned long datasum=0;
    unsigned long hdusum=0;

    PyObject* dict=NULL;

    if (!PyArg_ParseTuple(args, (char*)"i", &hdunum)) {
        return NULL;
    }

    if (fits_movabs_hdu(self->fits, hdunum, &hdutype, &status)) {
        set_ioerr_string_from_status(status);
        return NULL;
    }

    if (fits_write_chksum(self->fits, &status)) {
        set_ioerr_string_from_status(status);
        return NULL;
    }
    if (fits_get_chksum(self->fits, &datasum, &hdusum, &status)) {
        set_ioerr_string_from_status(status);
        return NULL;
    }

    dict=PyDict_New();
    add_long_long_to_dict(dict,"datasum",(long long)datasum);
    add_long_long_to_dict(dict,"hdusum",(long long)hdusum);

    return dict;
}
static PyObject *
PyFITSObject_verify_checksum(struct PyFITSObject* self, PyObject* args) {
    int status=0;
    int hdunum=0;
    int hdutype=0;

    int dataok=0, hduok=0;

    PyObject* dict=NULL;

    if (!PyArg_ParseTuple(args, (char*)"i", &hdunum)) {
        return NULL;
    }

    if (fits_movabs_hdu(self->fits, hdunum, &hdutype, &status)) {
        set_ioerr_string_from_status(status);
        return NULL;
    }

    if (fits_verify_chksum(self->fits, &dataok, &hduok, &status)) {
        set_ioerr_string_from_status(status);
        return NULL;
    }

    dict=PyDict_New();
    add_long_to_dict(dict,"dataok",(long)dataok);
    add_long_to_dict(dict,"hduok",(long)hduok);

    return dict;
}



static PyObject *
PyFITSObject_where(struct PyFITSObject* self, PyObject* args) {
    int status=0;
    int hdunum=0;
    int hdutype=0;
    char* expression=NULL;

    LONGLONG nrows=0;

    long firstrow=1;
    long ngood=0;
    char* row_status=NULL;


    // Indices of rows for which expression is true
    PyObject* indicesObj=NULL;
    int ndim=1;
    npy_intp dims[1];
    npy_intp* data=NULL;
    long i=0;


    if (!PyArg_ParseTuple(args, (char*)"is", &hdunum, &expression)) {
        return NULL;
    }

    if (fits_movabs_hdu(self->fits, hdunum, &hdutype, &status)) {
        set_ioerr_string_from_status(status);
        return NULL;
    }

    if (fits_get_num_rowsll(self->fits, &nrows, &status)) {
        set_ioerr_string_from_status(status);
        return NULL;
    }

    row_status = malloc(nrows*sizeof(char));
    if (row_status==NULL) {
        PyErr_SetString(PyExc_MemoryError, "Could not allocate row_status array");
        return NULL;
    }

    if (fits_find_rows(self->fits, expression, firstrow, (long) nrows, &ngood, row_status, &status)) {
        set_ioerr_string_from_status(status);
        goto where_function_cleanup;
    }

    dims[0] = ngood;
    indicesObj = PyArray_EMPTY(ndim, dims, NPY_INTP, 0);
    if (indicesObj == NULL) {
        PyErr_SetString(PyExc_MemoryError, "Could not allocate index array");
        goto where_function_cleanup;
    }

    if (ngood > 0) {
        data = PyArray_DATA(indicesObj);

        for (i=0; i<nrows; i++) {
            if (row_status[i]) {
                *data = (npy_intp) i;
                data++;
            }
        }
    }
where_function_cleanup:
    free(row_status);
    return indicesObj;
}

// generic functions, not tied to an object

static PyObject *
PyFITS_cfitsio_version(void) {
    float version=0;
    fits_get_version(&version);
    return PyFloat_FromDouble((double)version);
}

static PyObject *
PyFITS_cfitsio_use_standard_strings(void) {
    if ( fits_use_standard_strings() ) {
        Py_RETURN_TRUE;
    } else {
        Py_RETURN_FALSE;
    }
}


/*

'C',              'L',     'I',     'F'             'X'
character string, logical, integer, floating point, complex

*/

static PyObject *
PyFITS_get_keytype(PyObject* self, PyObject* args) {

    int status=0;
    char* card=NULL;
    char dtype[2]={0};

    if (!PyArg_ParseTuple(args, (char*)"s", &card)) {
        return NULL;
    }


    if (fits_get_keytype(card, dtype, &status)) {
        set_ioerr_string_from_status(status);
        return NULL;
    } else {
        return Py_BuildValue("s", dtype);
    }
}
static PyObject *
PyFITS_get_key_meta(PyObject* self, PyObject* args) {

    int status=0;
    char* card=NULL;
    char dtype[2]={0};
    int keyclass=0;

    if (!PyArg_ParseTuple(args, (char*)"s", &card)) {
        return NULL;
    }


    keyclass=fits_get_keyclass(card);

    if (fits_get_keytype(card, dtype, &status)) {
        set_ioerr_string_from_status(status);
        return NULL;
    }

    return Py_BuildValue("is", keyclass, dtype);

}

/*

    note the special first four comment fields will not be called comment but
    structural!  That will cause an exception to be raised, so the card should
    be checked before calling this function

*/

static PyObject *
PyFITS_parse_card(PyObject* self, PyObject* args) {

    int status=0;
    char name[FLEN_VALUE]={0};
    char value[FLEN_VALUE]={0};
    char comment[FLEN_COMMENT]={0};
    int keylen=0;
    int keyclass=0;
    int is_undefined=0;

    char* card=NULL;
    char dtype[2]={0};
    PyObject* output=NULL;

    if (!PyArg_ParseTuple(args, (char*)"s", &card)) {
        goto bail;
    }

    keyclass=fits_get_keyclass(card);

    // only proceed if not comment or history, but note the special first four
    // comment fields will not be called comment but structural!  That will
    // cause an exception to be raised, so the card should be checked before
    // calling this function

    if (keyclass != TYP_COMM_KEY && keyclass != TYP_CONT_KEY) {

        if (fits_get_keyname(card, name, &keylen, &status)) {
            set_ioerr_string_from_status(status);
            goto bail;
        }
        if (fits_parse_value(card, value, comment, &status)) {
            set_ioerr_string_from_status(status);
            goto bail;
        }
        if (fits_get_keytype(value, dtype, &status)) {

            if (status == VALUE_UNDEFINED) {
                is_undefined=1;
                status=0;
            } else {
                set_ioerr_string_from_status(status);
                goto bail;
            }
        }
    }

bail:
    if (status != 0) {
        return NULL;
    }

    if (is_undefined) {
        output=Py_BuildValue("isss", keyclass, name, dtype, comment);
    } else {
        output=Py_BuildValue("issss", keyclass, name, value, dtype, comment);
    }
    return output;
}



static PyMethodDef PyFITSObject_methods[] = {
    {"filename",             (PyCFunction)PyFITSObject_filename,             METH_VARARGS,  "filename\n\nReturn the name of the file."},

    {"where",                (PyCFunction)PyFITSObject_where,                METH_VARARGS,  "where\n\nReturn an index array where the input expression evaluates to true."},

    {"movabs_hdu",           (PyCFunction)PyFITSObject_movabs_hdu,           METH_VARARGS,  "movabs_hdu\n\nMove to the specified HDU."},
    {"movnam_hdu",           (PyCFunction)PyFITSObject_movnam_hdu,           METH_VARARGS,  "movnam_hdu\n\nMove to the specified HDU by name and return the hdu number."},

    {"get_hdu_name_version",         (PyCFunction)PyFITSObject_get_hdu_name_version,         METH_VARARGS,  "get_hdu_name_version\n\nReturn a tuple (extname,extvers)."},
    {"get_hdu_info",         (PyCFunction)PyFITSObject_get_hdu_info,         METH_VARARGS,  "get_hdu_info\n\nReturn a dict with info about the specified HDU."},
    {"read_raw",             (PyCFunction)PyFITSObject_read_raw,             METH_NOARGS,  "read_raw\n\nRead the entire raw contents of the FITS file, returning a python string."},
    {"read_image",           (PyCFunction)PyFITSObject_read_image,           METH_VARARGS,  "read_image\n\nRead the entire n-dimensional image array.  No checking of array is done."},
    {"read_image_slice",     (PyCFunction)PyFITSObject_read_image_slice,     METH_VARARGS,  "read_image_slice\n\nRead an image slice."},
    {"read_column",          (PyCFunction)PyFITSObject_read_column,          METH_VARARGS,  "read_column\n\nRead the column into the input array.  No checking of array is done."},
    {"read_var_column_as_list",          (PyCFunction)PyFITSObject_read_var_column_as_list,          METH_VARARGS,  "read_var_column_as_list\n\nRead the variable length column as a list of arrays."},
    {"read_columns_as_rec",  (PyCFunction)PyFITSObject_read_columns_as_rec,  METH_VARARGS,  "read_columns_as_rec\n\nRead the specified columns into the input rec array.  No checking of array is done."},
    {"read_columns_as_rec_byoffset",  (PyCFunction)PyFITSObject_read_columns_as_rec_byoffset,  METH_VARARGS,  "read_columns_as_rec_byoffset\n\nRead the specified columns into the input rec array at the specified offsets.  No checking of array is done."},
    {"read_rows_as_rec",     (PyCFunction)PyFITSObject_read_rows_as_rec,     METH_VARARGS,  "read_rows_as_rec\n\nRead the subset of rows into the input rec array.  No checking of array is done."},
    {"read_as_rec",          (PyCFunction)PyFITSObject_read_as_rec,          METH_VARARGS,  "read_as_rec\n\nRead a set of rows into the input rec array.  No significant checking of array is done."},
    {"read_header",          (PyCFunction)PyFITSObject_read_header,          METH_VARARGS | METH_VARARGS,  "read_header\n\nRead the entire header as a list of dictionaries."},

    {"create_image_hdu",     (PyCFunction)PyFITSObject_create_image_hdu,     METH_VARARGS | METH_KEYWORDS, "create_image_hdu\n\nWrite the input image to a new extension."},
    {"create_table_hdu",     (PyCFunction)PyFITSObject_create_table_hdu,     METH_VARARGS | METH_KEYWORDS, "create_table_hdu\n\nCreate a new table with the input parameters."},
    {"insert_col",           (PyCFunction)PyFITSObject_insert_col,           METH_VARARGS | METH_KEYWORDS, "insert_col\n\nInsert a new column."},

    {"write_checksum",       (PyCFunction)PyFITSObject_write_checksum,       METH_VARARGS,  "write_checksum\n\nCompute and write the checksums into the header."},
    {"verify_checksum",      (PyCFunction)PyFITSObject_verify_checksum,      METH_VARARGS,  "verify_checksum\n\nReturn a dict with dataok and hduok."},

    {"reshape_image",          (PyCFunction)PyFITSObject_reshape_image,          METH_VARARGS,  "reshape_image\n\nReshape the image."},
    {"write_image",          (PyCFunction)PyFITSObject_write_image,          METH_VARARGS,  "write_image\n\nWrite the input image to a new extension."},
    //{"write_column",         (PyCFunction)PyFITSObject_write_column,         METH_VARARGS | METH_KEYWORDS, "write_column\n\nWrite a column into the specified hdu."},
    {"write_columns",        (PyCFunction)PyFITSObject_write_columns,        METH_VARARGS | METH_KEYWORDS, "write_columns\n\nWrite columns into the specified hdu."},
    {"write_var_column",     (PyCFunction)PyFITSObject_write_var_column,     METH_VARARGS | METH_KEYWORDS, "write_var_column\n\nWrite a variable length column into the specified hdu from an object array."},
    {"write_record",         (PyCFunction)PyFITSObject_write_record,     METH_VARARGS,  "write_record\n\nWrite a header card."},
    {"write_string_key",     (PyCFunction)PyFITSObject_write_string_key,     METH_VARARGS,  "write_string_key\n\nWrite a string key into the specified HDU."},
    {"write_double_key",     (PyCFunction)PyFITSObject_write_double_key,     METH_VARARGS,  "write_double_key\n\nWrite a double key into the specified HDU."},

    {"write_long_long_key",       (PyCFunction)PyFITSObject_write_long_long_key,       METH_VARARGS,  "write_long_long_key\n\nWrite a long long key into the specified HDU."},
    {"write_logical_key",    (PyCFunction)PyFITSObject_write_logical_key,    METH_VARARGS,  "write_logical_key\n\nWrite a logical key into the specified HDU."},

    {"write_comment",        (PyCFunction)PyFITSObject_write_comment,        METH_VARARGS,  "write_comment\n\nWrite a comment into the header of the specified HDU."},
    {"write_history",        (PyCFunction)PyFITSObject_write_history,        METH_VARARGS,  "write_history\n\nWrite history into the header of the specified HDU."},
    {"write_continue",       (PyCFunction)PyFITSObject_write_continue,        METH_VARARGS,  "write_continue\n\nWrite contineu into the header of the specified HDU."},

    {"write_undefined_key",       (PyCFunction)PyFITSObject_write_undefined_key,        METH_VARARGS,  "write_undefined_key\n\nWrite a key without a value field into the header of the specified HDU."},

    {"insert_rows",        (PyCFunction)PyFITSObject_insert_rows,        METH_VARARGS,  "Insert blank rows"},

    {"delete_row_range",        (PyCFunction)PyFITSObject_delete_row_range,        METH_VARARGS,  "Delete a range of rows"},
    {"delete_rows",        (PyCFunction)PyFITSObject_delete_rows,        METH_VARARGS,  "Delete a set of rows"},

    {"close",                (PyCFunction)PyFITSObject_close,                METH_VARARGS,  "close\n\nClose the fits file."},
    {NULL}  /* Sentinel */
};

static PyTypeObject PyFITSType = {
#if PY_MAJOR_VERSION >= 3
    PyVarObject_HEAD_INIT(NULL, 0)
#else
    PyObject_HEAD_INIT(NULL)
    0,                         /*ob_size*/
#endif
    "_fitsio.FITS",             /*tp_name*/
    sizeof(struct PyFITSObject), /*tp_basicsize*/
    0,                         /*tp_itemsize*/
    (destructor)PyFITSObject_dealloc, /*tp_dealloc*/
    0,                         /*tp_print*/
    0,                         /*tp_getattr*/
    0,                         /*tp_setattr*/
    0,                         /*tp_compare*/
    //0,                         /*tp_repr*/
    (reprfunc)PyFITSObject_repr,                         /*tp_repr*/
    0,                         /*tp_as_number*/
    0,                         /*tp_as_sequence*/
    0,                         /*tp_as_mapping*/
    0,                         /*tp_hash */
    0,                         /*tp_call*/
    0,                         /*tp_str*/
    0,                         /*tp_getattro*/
    0,                         /*tp_setattro*/
    0,                         /*tp_as_buffer*/
    Py_TPFLAGS_DEFAULT | Py_TPFLAGS_BASETYPE, /*tp_flags*/
    "FITSIO Class",           /* tp_doc */
    0,                     /* tp_traverse */
    0,                     /* tp_clear */
    0,                     /* tp_richcompare */
    0,                     /* tp_weaklistoffset */
    0,                     /* tp_iter */
    0,                     /* tp_iternext */
    PyFITSObject_methods,             /* tp_methods */
    0,             /* tp_members */
    0,                         /* tp_getset */
    0,                         /* tp_base */
    0,                         /* tp_dict */
    0,                         /* tp_descr_get */
    0,                         /* tp_descr_set */
    0,                         /* tp_dictoffset */
    //0,     /* tp_init */
    (initproc)PyFITSObject_init,      /* tp_init */
    0,                         /* tp_alloc */
    //PyFITSObject_new,                 /* tp_new */
    PyType_GenericNew,                 /* tp_new */
};


static PyMethodDef fitstype_methods[] = {
    {"cfitsio_version",      (PyCFunction)PyFITS_cfitsio_version,      METH_NOARGS,  "cfitsio_version\n\nReturn the cfitsio version."},
    {"cfitsio_use_standard_strings",      (PyCFunction)PyFITS_cfitsio_use_standard_strings,      METH_NOARGS,  "cfitsio_use_standard_strings\n\nReturn True if using string code that matches the FITS standard."},
    {"parse_card",      (PyCFunction)PyFITS_parse_card,      METH_VARARGS,  "parse_card\n\nparse the card to get the key name, value (as a string), data type and comment."},
    {"get_keytype",      (PyCFunction)PyFITS_get_keytype,      METH_VARARGS,  "get_keytype\n\nparse the card to get the key type."},
    {"get_key_meta",      (PyCFunction)PyFITS_get_key_meta,      METH_VARARGS,  "get_key_meta\n\nparse the card to get key metadata (keyclass,dtype)."},
    {NULL}  /* Sentinel */
};

#if PY_MAJOR_VERSION >= 3
    static struct PyModuleDef moduledef = {
        PyModuleDef_HEAD_INIT,
        "_fitsio_wrap",      /* m_name */
        "Defines the FITS class and some methods",  /* m_doc */
        -1,                  /* m_size */
        fitstype_methods,    /* m_methods */
        NULL,                /* m_reload */
        NULL,                /* m_traverse */
        NULL,                /* m_clear */
        NULL,                /* m_free */
    };
#endif


#ifndef PyMODINIT_FUNC  /* declarations for DLL import/export */
#define PyMODINIT_FUNC void
#endif
PyMODINIT_FUNC
#if PY_MAJOR_VERSION >= 3
PyInit__fitsio_wrap(void) 
#else
init_fitsio_wrap(void) 
#endif
{
    PyObject* m;

    PyFITSType.tp_new = PyType_GenericNew;

#if PY_MAJOR_VERSION >= 3
    if (PyType_Ready(&PyFITSType) < 0) {
        return NULL;
    }
    m = PyModule_Create(&moduledef);
    if (m==NULL) {
        return NULL;
    }

#else
    if (PyType_Ready(&PyFITSType) < 0) {
        return;
    }
    m = Py_InitModule3("_fitsio_wrap", fitstype_methods, "Define FITS type and methods.");
    if (m==NULL) {
        return;
    }
#endif

    Py_INCREF(&PyFITSType);
    PyModule_AddObject(m, "FITS", (PyObject *)&PyFITSType);

    import_array();
#if PY_MAJOR_VERSION >= 3
    return m;
#endif
}<|MERGE_RESOLUTION|>--- conflicted
+++ resolved
@@ -4332,10 +4332,8 @@
         }
 
         dict = PyDict_New();
-<<<<<<< HEAD
-=======
+
         add_string_to_dict(dict, "card_string", card);
->>>>>>> b4cf79bb
 
         if (is_blank_key) {
             add_none_to_dict(dict, "name");
