--- conflicted
+++ resolved
@@ -1041,7 +1041,6 @@
             if os.path.exists(fname):
                 os.remove(fname)
 
-<<<<<<< HEAD
     def testReadFlipAxisSlice(self):
         """
         Test reading a slice when the slice's start is less than the slice's stop.
@@ -1071,7 +1070,10 @@
                 numpy.testing.assert_array_equal(expected_data, rdata,
                         "Data are not the same (Expected shape: {}, actual shape: {}.".format(
                             expected_data.shape, rdata.shape))
-=======
+        finally:
+            if os.path.exists(fname):
+                os.remove(fname)
+    
     def testImageSliceStriding(self):
         """
         test reading an image slice
@@ -1089,7 +1091,6 @@
                     expected_data = data[4:16:4, 2:20:2]
                     self.assertEqual(rdata.shape, expected_data.shape, "Shapes differ with dtype %s" % dtype)
                     self.compare_array(expected_data, rdata, "images with dtype %s" % dtype)
->>>>>>> a8c95731
         finally:
             if os.path.exists(fname):
                 os.remove(fname)
