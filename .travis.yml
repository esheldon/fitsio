--- conflicted
+++ resolved
@@ -4,19 +4,9 @@
 
 language: c
 
-<<<<<<< HEAD
-=======
 # use the containers for a faster build
 sudo: false
 
-# these combos of python and numpy are not supported by
-# anaconda:
-# python 2.6* numpy 1.11*
-# python 3.3* numpy 1.11*
-# python 3.5* numpy 1.8*
-
-# Here is a matrix that anaconda supports:
->>>>>>> 118a4d0b
 env:
     - PYTHON_VERSION=2.7 NUMPY_VERSION=1.11
     - PYTHON_VERSION=3.6 NUMPY_VERSION=1.11
@@ -51,28 +41,19 @@
 script:
     - FITSIO_INSTALL_DIR=$HOME/fitsio-temp-install
     - export PYTHONPATH=$FITSIO_INSTALL_DIR/lib/python$PYTHON_VERSION/site-packages:$PYTHONPATH
-<<<<<<< HEAD
     - mkdir -p $FITSIO_INSTALL_DIR/lib/python$PYTHON_VERSION/site-packages
 
-    - python setup.py install --prefix=$FITSIO_INSTALL_DIR
-=======
     - export INSTALLFLAGS="--prefix=$FITSIO_INSTALL_DIR --single-version-externally-managed --record rec.txt"
     - python setup.py install $INSTALLFLAGS
->>>>>>> 118a4d0b
 
     - pushd /tmp
     - SKIP_BZIP_TEST=true python -c "import fitsio; fitsio.test.test()"
     - popd
     - rm -rf $FITSIO_INSTALL_DIR
 
-<<<<<<< HEAD
     - python setup.py clean -a
     - mkdir -p $FITSIO_INSTALL_DIR/lib/python$PYTHON_VERSION/site-packages
-    - python setup.py install --prefix=$FITSIO_INSTALL_DIR build_ext --use-system-fitsio --system-fitsio-includedir=$HOME/cfitsio-static-install/include --system-fitsio-libdir=$HOME/cfitsio-static-install/lib
-=======
-    - python setup.py clean -a 
     - python setup.py install $INSTALLFLAGS build_ext --use-system-fitsio --system-fitsio-includedir=$HOME/cfitsio-static-install/include --system-fitsio-libdir=$HOME/cfitsio-static-install/lib
->>>>>>> 118a4d0b
 
     - pushd /tmp
     - SKIP_BZIP_TEST=true SKIP_HCOMPRESS_U2_TEST=true python -c "import fitsio; fitsio.test.test()"
