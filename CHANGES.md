--- conflicted
+++ resolved
@@ -26,16 +26,12 @@
     - Added utilities `cfitsio_has_bzip2_support` and
       `cfitsio_has_curl_support` to detect at run-time if cfitsio
       was built with these options.
-<<<<<<< HEAD
     - Added methods `delete_key` and `delete_keys` to HDUs to allow
       deleting header keys.
     - HDU info loading is now done lazily.
-
-=======
     - Changed string handling in python 3 to allow for correct
       null-terminated behavior when linking to external builds
       of cfitsio at version 4 or larger.
->>>>>>> 5ac9d720
 
 Bug Fixes
 
