version 1.0
---------------------------------

New Features

    - Now support reading and writing bit columns (Eli Rykoff)
    
    - Can now read CONTINUE keywords in headers.  It is currently
      treated as a comment; full implementation to come. (Alex Drlica-Wagner)

    - Can now use a standard key dict when writing a header key using
      the write_key method via `**`, e.g. `write_key(**key_dict)`
      (Alex Drlica-Wagner)

<<<<<<< HEAD
    - Delete row sets and row ranges using the delete_rows() method
      for tables
    - Resize tables, adding or removing rows, using the resize() method for
      tables

    - make write_key usable with standard dictionary using the **keydict
      style

Bug Fixes

    - check that the input fields names for tables are unique after converting
      to upper case
    - link against libm explicitly for compatability on some systems
=======
    - allow writing empty HDUs after the first one using
        ignore_empty=True to the FITS constructor or
        the write convenience function (Felipe Menanteau)
        We might make this the default in the future if
        it is found to be benign
>>>>>>> b7a8b7dc

version 0.9.11
---------------------------------

New Features

    - Added trim_strings option to constructor and as keyword for read methods.
      If trim_strings=True is set, white space is trimmed from the end
      of all string columns upon reading.  This was introduced because
      cfitsio internally pads strings out with spaces to the full column
      width when writing, against the FITS standard.

    - Added read_raw() method to the FITS class, to read the raw underlying data
      from the file (Dustin Lang)

Bug Fixes

    - Fix bug reading hierarch keywords. recent changes to keyword parsing had
      broken reading of hierarch keywords
    - Fix for strings that look like expressions, e.g. '3-4' which were
      being evaluated rather than returned as strings.
    - Fix bug for missing key in FITSHDR object using the hdr[key]
      notation.  Also raise KeyError rather than ValueError

version 0.9.10
---------------

Bug Fixes

    - Fix variable length string column copying in python 3
    - Fix bug checking for max size in a variable length table column.
    - Raise an exception when writing to a table with data
      that has shape ()
    - exit test suite with non-zero exit code if a test fails

Continuous integration

    - the travis ci now runs unit tests, ignoring those that may fail
      when certain libraries/headers are not installed on the users system (for
      now this is only bzip2 support)
    - only particular pairs of python version/numpy version are tested

python3 compatibility

    - the compatibility is now built into the code rather than
      using 2to3 to modify code at install time.

Workarounds

    - It turns out that when python, numpy etc. are compiled with gcc 4*
      and fitsio is compiled with gcc 5* there is a problem, in some cases,
      reading from an array with not aligned memory.  This has to do with using
      the -O3 optimization flag when compiling cfitsio.  For replacing -O3 with
      -O2 fixes the issue.  This was an issue on linux in both anaconda python2
      and python3.


version 0.9.9.1
----------------------------------

New tag so that pypi will accept the updated version

version 0.9.9
----------------------------------

New Features 

    - header_start, data_start, data_end now available in the
      info dictionary, as well as the new get_offsets() method
      to access these in a new dict.
      (thanks Dimitri Muna for the initial version of this)

Bug Fixes

    - Fix bug when writing new COMMENT fields (thanks Alex Drlica-Wagner for
      initial fix)
    - deal correctly with aligned data in some scenarios
      (thanks Ole Streicher)
    - use correct data type long for tile_dims_fits in
      the set_compression C code.  This avoids a crash
      on 32 but systems. (thanks Ole Streicher)
    - use correct data type npy_int64 for pointer in
      get_long_slices (this function is not not correctly
      named).  Avoids crash on some 32 bit systems.
      (thanks Ole Streicher)
    - use correct data type npy_int64 for pointer in
      PyFITSObject_create_image_hdu, rather than npy_intp.
      (thanks Ole Streicher)

version 0.9.8
----------------------------------

New Features

    - added read_scamp_head function to read the .head files output
        by SCAMP and return a FITSHDR object
    - reserved header space when creating image and table extensions
        and a header is being written.  This can improve performance
        substantially, especially on distributed file systems.
    - When possible write image data at HDU creation.  This can
        be a big performance improvement, especially on distributed file
        systems.
    - Support for reading bzipped FITS files.  (Dustin Lang)

    - Added option to use the system CFITSIO instead of the bundled one,
        by sending --use-system-fitsio. Strongly recommend only use cfitsio
        that are as new as the bundled one.  Also note the bundled cfitsio
        sometimes contains patches that are not yet upstream in an
        official cfitsio release
    - proper support for reading unsigned images compressed with PLIO.
        This is a patch directly on the cfitsio code base.  The same
        code is in the upstream, but not yet released.
    - New method reshape(dims) for images
    - When writing into an existing image HDU, and larger dimensions
        are required, the image is automatically expanded.

Bug Fixes

    - Fixed broken boolean fields in new versions of numpy (rainwoodman) Fixed
    - bug when image was None (for creating empty first HDU) removed -iarch in
    - setup.py for mac OS X.  This should
        work for versions Mavericks and Snow Leapard (Christopher Bonnett)
    - Reading a single string column was failing in some cases, this
        has been fixed
    - When creating a TableColumnSubset using [cols], the existence
        of the columns is checked immediately, rather than waiting for the
        check in the read()
    - make sure to convert correct endianness when writing during image HDU
        creation
    - Corrected the repr for single column subsets
    - only clean bzero,bscale,bunit from headers for TableHDU

Dev features

    - added travis ci

version 0.9.7
----------------------------------

New Features

    - python 3 compatibility
    - Adding a new HDU is now near constant time
    - Can now create an empty image extension using create_image_hdu
        and sending the dims= and dtype= keywords
    - Can now write into a sub-section of an existing image using the
        start= keyword.
    - Can now use a scalar slice for reading images, e.g.
        hdu[row1:row2, col]
      although this still currently retains the extra dimension
    - Use warnings instead of printing to stdout
    - IOError is now used to indicate a number of errors that
        were previously ValueError


version 0.9.6 
--------------

New Features

    - use cfitsio 3370 to support new tile compression features
    - FITSRecord class to encapsulate all the ways one can represent header
      records.  This is now used internally in the FITSHDR class instead of raw
      dicts, but as FITSRecord inherits from dict this should be transparent.
    - FITSCard class; inherits from FITSRecord and is a special case for header
      card strings
    - One can directly add a fits header card string to the FITSHDR object
      using add_record

Bug Fixes

    - use literal_eval instead of eval for evaluating header values (D. Lang)
    - If input to write_keys is a FITSHDR, just use it instead of creating a
      new FITSHDR object. (D. Lang)
    - update existing keys when adding records to FITSHDR, except for
      comment and history fields.
    - fixed bug with empty string in header card
    - deal with cfitsio treating first 4 comments specially

version 0.9.5
--------------------------------

Note the version 0.9.4 was skipped because some people had been using the
master branch in production, which had version 0.9.4 set.  This will allow
automatic version detection to work.  In the future master will not have
the next version set until release.

New Features

    - Re-factored code to use sub-classes for each HDU type.  These are called
      ImageHDU, TableHDU, and AsciiTableHDU.
    - Write and read 32-bit and 64-bit complex table columns
    - Write and read boolean table columns (contributed by Dustin Lang)
    - Specify tile dimensions for compressed images.
    - write_comment and write_history methods added.
    - is_compressed() for image HDUs, True if tile compressed.
    - added **keys to the image hdu reading routines to provide a more uniform
      interface for all hdu types

Bug Fixes

    - Correct appending to COMMENT and HISTORY fields when writing a full
      header object.
    - Correct conversion of boolean keywords, writing and reading.
    - Strip out compression related reserved keywords when writing a
      user-provided header.
    - Simplified reading string columns in ascii tables so that certain
      incorrectly formatted tables from  CASUTools are now read accurately.
      The change was minimal and did not affect reading well formatted tables,
      so seemed worth it. 
    - Support non-standard TSHORT and TFLOAT columns in ascii tables as
      generated by CASUTools.  They are non-standard but supporting them
      does not seem to break anything (pulled from Simon Walker).

All changes E. Sheldon except where noted.

version 0.9.3
--------------------------
New Features

    - Can write lists of arrays and dictionaries of arrays
      to fits tables.
    - Added iteration over HDUs in FITS class
    - Added iteration to the FITSHDU object
    - Added iteration to the FITSHDR header object
    - added checking that a hdu exists in the file, either
        by extension number or name, using the "in" syntax.  e.g.
            fits=fitsio.FITS(filename)
            if 'name' in fits:
                data=fits['name'].read()
    - added **keys to the read_header function
    - added get_exttype() to the FITSHDU class
        'BINARY_TBL' 'ASCII_TBL' 'IMAGE_HDU'
    - added get_nrows() for binary tables
    - added get_colnames()
    - added get_filename()
    - added get_info()
    - added get_nrows()
    - added get_vstorage()
    - added is_compressed()
    - added get_ext()

minor changes

    - raise error on malformed TDIM

Backwards incompatible changes

    - renamed some attributes; use the getters instead
        - colnames -> _colnames
        - info -> _info
        - filename -> _filename
        - ext -> _ext
        - vstorage -> _vstorage
        - is_comparessed -> _is_compressed
            ( use the getter )

Bug Fixes

    - newer numpys (1.6.2) were barfing adding a python float to u4 arrays.
    - Give a more clear error message for malformed TDIM header keywords
    - fixed bug displaying column info for string array columns in tables
    - got cfitsio patch to deal with very large compressed images, which were
      not read properly.  This is now in the latest cfitsio.
    - implemented workaround for bug where numpy declareds 'i8' arrays as type
      npy_longlong, which is not correct.
    - fixed bug in order of iteration of HDUs

version 0.9.2
--------------------------

New Features

    - Much faster writing to tables when there are many columns.
    - Header object now has a setitem feature
        h['item'] = value
    - Header stores values now instead of the string rep
    - You can force names of fields read from tables to upper
      or lower case, either during construction of the FITS object
      using or at read time using the lower= and upper= keywords.

bug fixes
    - more sensible data structure for header keywords.  Now works in all known
      cases when reading and rewriting string fields.

version 0.9.1
-------------------------

New features

    - Added reading of image slices, e.g. f[ext][2:25, 10:100]
    - Added insert_column(name, data, colnum=) method for HDUs., 2011-11-14 ESS
    - Added a verify_checksum() method for HDU objects. 2011-10-24, ESS
    - Headers are cleaned of required keyword before writing.  E.g. if you have
      with fitsio.FITS(file,'rw') as fits:
        fits.write(data, header=h)
      Keywords like NAXIS, TTYPE* etc are removed.  This allows you to read
      a header from a fits file and write it to another without clobbering
      the required keywords.

    - when accessing a column subset object, more metadata are shown
        f[ext][name]
    - can write None as an image for extension 0, as supported by
      the spirit standard.  Similarly reading gives None in that case.
    - the setup.py is now set up for registering versions to pypi.

bug fixes

    - Fixed bug that occured sometimes when reading individual columns where a
      few bytes were not read.  Now using the internal cfitsio buffers more
      carefully.

    - Using fits_read_tblbytes when reading full rows fixes a bug that showed
      up in a particular file.

    - required header keywords are stripped from input header objects before
      writing.

version 0.9.0 (2011-10-21)
-------------------------

This is the first "official" release. A patched version of cfitsio 3.28 is now
bundled.  This will make it easier for folks to install, and provide a
consistent code base with which to develop.  Thanks to Eli Rykoff for
suggesting a bundle.  Thanks to Eli and Martin White for helping extensively
with testing.

On OS X, we now link properly with universal binaries on intel. Thanks to Eli
Rykoff for help with OS X testing and bug fixes.

New features


    - Write and read variable length columns.  When writing a table, any fields
      declared "object" ("O" type char) in the input array will be written to a
      variable length column.  For numbers, this means vectors of varying
      length.  For strings, it means varying length strings.

      When reading, there are two options.  1) By default the data are read
      into fixed length fields with padding to the maximum size in the table
      column.  This is a "least surprise" approach, since fancy indexing and
      other array ops will work as expectd.  2) To save memory, construct the
      FITS object with vstorage='object' to store the data as objects.  This
      storage can also be written back out to a new FITS file with variable
      length columns. You can also over-ride the default vstorage when calling
      read functions.
      
    - Write and read ascii tables.  cfitsio supports writing scalar 2- and
      4-byte integers, floats and doubles. But for reading only 4-byte integers
      and doubles are supported, presumably because of the ambiguity in the
      tform fields.  Scalar strings are fully supported in both reading and
      writing.  No array fields are supported for ascii.

    - Append rows to an existing table using the append method.
            >>> fits.write_table(data1)
            >>> fits[-1].append(data2)

    - Using the new "where" method, you can select rows in a table where an
      input expression evaluates to true.  The table is scanned row by row
      without a large read.  This is surprisingly fast, and useful for figuring
      out what sections of a large file you want to extract. only requires
      enough memory to hold the row indices.

            >>> w=fits[ext].where('x > 3 && y < 25')
            >>> data=fits[ext].read(rows=w)
            >>> data=fits[ext][w]

    - You can now read rows and columns from a table HDU using slice notation. e.g.
      to read row subsets from extension 1
            fits=fitsio.FITS(filename)
            data=fits[1][:]
            data=fits[1][10:30]
            data=fits[1][10:30:2]
      You can also specify a list of rows
            rows=[3,8,25]
            data=fits[1][rows]
      this is equivalent to
            data=fits[1].read(rows=rows)
      To get columns subsets, the notation is similar.  The data are read
      when the rows are specified.  If a sequence of columns is entered, 
      a recarray is returned, otherwise a simple array.
            data=fits[1]['x'][:]
            data=fits[1]['x','y'][3:20]
            data=fits[1][column_list][row_list]


    - Added support for EXTVER header keywords.  When choosing an HDU by name,
      this allows one to select among HDUs that have the same name. Thanks to
      Eli Rykoff for suggesting this feature and helping with testing.

    - Name matching for table columns and extension names is not
      case-insensitive by default.  You can turn on case sensitivity by
      constructing the FITS object with case_sensitive=True, or sending
      that keyword to the convenience functions read and read_header.

    - Added write_checksum method to the FITSHDU class, which computes the
      checksum for the HDU, both the data portion alone (DATASUM keyword)
      and the checksum complement for the entire HDU (CHECKSUM).

    - Added an extensive test suite.  Use this to run the tests
        fitsio.test.test()

    - Added fitsio.cfitsio_version() function, returns the cfitsio
      version as a string.

    - added read_slice method, which is used to implement the slice
      notation introduced above.

significant code changes

    - Now using fits_read_tblbytes when reading all rows and columns. This
      is just as fast but does not bypass, and thus confuse, the read buffers.
    - Removed many direct uses of the internal cfitsio struct objects,
      preferring to use provided access functions.  This allowed compilation
      on older cfitsio that had different struct representations.

bug fixes

    - too many to list in this early release.<|MERGE_RESOLUTION|>--- conflicted
+++ resolved
@@ -12,7 +12,6 @@
       the write_key method via `**`, e.g. `write_key(**key_dict)`
       (Alex Drlica-Wagner)
 
-<<<<<<< HEAD
     - Delete row sets and row ranges using the delete_rows() method
       for tables
     - Resize tables, adding or removing rows, using the resize() method for
@@ -21,18 +20,18 @@
     - make write_key usable with standard dictionary using the **keydict
       style
 
-Bug Fixes
-
-    - check that the input fields names for tables are unique after converting
-      to upper case
-    - link against libm explicitly for compatability on some systems
-=======
     - allow writing empty HDUs after the first one using
         ignore_empty=True to the FITS constructor or
         the write convenience function (Felipe Menanteau)
         We might make this the default in the future if
         it is found to be benign
->>>>>>> b7a8b7dc
+
+Bug Fixes
+
+    - check that the input fields names for tables are unique after converting
+      to upper case
+    - link against libm explicitly for compatability on some systems
+
 
 version 0.9.11
 ---------------------------------
