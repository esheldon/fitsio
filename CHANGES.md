--- conflicted
+++ resolved
@@ -15,15 +15,12 @@
     - Enabled the code to track all cfitsio error messages,
       including those put onto the internal stack and then
       later removed. This feature should help with debugging.
-<<<<<<< HEAD
     - Added support for uint64 / ULONLONG data for binary tables
       and images. You need cfitsio version at least 4.1.0 (or
       to use the bundled cfitsio) for this feature to work.
-=======
     - Installation of fitsio will fail if the `patch` command
       line utility is missing. To prevent this, set the environment
       variable `FITSIO_FAIL_ON_BAD_PATCHES=false`.
->>>>>>> fe1b43f0
 
 Bug Fixes
 
