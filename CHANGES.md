version 1.3.0
-------------

Changes

    - Introduced a `fitsio.NOT_SET` singleton for some
      parameters whose defaults are deferred at the Python
      level and instead set at the C level by cfitsio. The
      image compression parameters now use this singleton.
      However, the actual underlying defaults used have not
      changed.
    - Added a a new function `fitsio.cfitsio_is_bundled()`
      that detects if the cfitsio library is bundled with
      the Python code.
    - Enabled the code to track all cfitsio error messages,
      including those put onto the internal stack and then
      later removed. This feature should help with debugging.

Bug Fixes

    - Fixed incorrect/unspecified minimum python version,
      setting it to `>=3.8`.
    - Fixed bug where we attempted to open `mem://` files
      as existing files when calling `fitsio.FITS.reopen`.
    - Fixed a bug where compression parameters set in filenames
      were inconsistently applied, especially when compression
      parameters were specified in Python too. Now the code will
      raise an exception if a user sets Python keyword compression
      parameters while also using filename compression parameters.
      However, the `dither_seed` can be set from Python even if other
      compression parameters are specified in the filename.
    - Fixed bugs in lossless GZIP compression of integer types. See the
      new patch `patches/imcompress.c.patch`. See https://github.com/HEASARC/cfitsio/pull/97
      for the upstream PR for the patch.
    - Fixed a bug where compression parameters were cached across different HDUs.
<<<<<<< HEAD
    - Fixed a bug where writing unsupported image types either did not raise an error
      or did not raise the correct error.
=======
    - Fixed a bug where rectangular subsets of images were not written properly.
>>>>>>> 11e77b54

version 1.2.8
-------------

Changes

    - Arrays passed to cfitsio are now forced to be
      aligned via `numpy.require`. This change prevents
      failures due to rare instances of unaligned memory
      access on certain platforms. No additional copies
      of arrays are made unless they are unaligned. As
      unaligned arrays are rare, this change should have
      minimal performance implications.

Bug Fixes

    - Fixed error in PyPI uploads.

version 1.2.7
-------------

Changes

    - Replace deprecated `NPY_*` constants (Michał Górny)

version 1.2.6
-------------

Bug Fixes

    - Fix bug parsing header cards with free-form strings
    - Fix writing and reading of string columns with length
      1 vectors in numpy 2.
    - Fix building against NumPy 2.3.0.

version 1.2.5
-------------

New Features

    - writing images supports the dither_seed keyword, to seed
      the random number generator for subtractive dithering
    - PyPI now has wheels in addition to sdists

Bug Fixes

    - Fix bug slicing tables that have TBIT columns

version 1.2.4
-------------

Changes

    - use cfitsio-4.4.1-20240617 which reverts to a free license

version 1.2.3
-------------

Changes

    - bundle cfitsio 4.4.0.
    - update manifest to include new cfitsio

Bug Fixes

    - Reading images with empty slices was returning data
    - Using cfitsio 4.4.0 fixes a bug reading HIERARCH+CONTINUE keywords
    - zlib subdir not in manifest

version 1.2.2
-------------

Changes

    - Updates for numpy version 2 (Eli Rykoff, ESS)
    - setup.py: rename env variable BZIP2 to FITSIO_BZIP2_DIR (Maximillian Bensch)
    - Add support for LoongArch (liuxiang)

version 1.2.1
-------------

Changes

    - raise new fitsio.FITSFormatError exception when we detect format
      errors in a FITS file.  Currently this only raises when extensions
      are not properly marked with XTENSION but we can expand this over time

Bug Fixes

    - Bug not writing compression qlevel when it is set to None/0.0
      This was preventing lossless gzip compression
    - work around cfitsio bug when creating HDU for lossless gzip compression,
      reopen file instead of just an update hdu list

version 1.2.0
--------------

Changes

    - move to cfitsio 4

Bug Fixes

    - Fixed issue where the patched C fitsio headers were not
      first in the include path.
    - Added extra header guards and headers to help with compilation issues.
    - Fixed builds of the bundled cfitsio code to hide symbols and directly
      include the *.o files when linking.

version 1.1.10
--------------

Changes

Bug Fixes

    - Fix errors on 32 bit builds where default numpy integer
      types were 32 rather than 64 bit assumed by the C code.
    - Fix checks for rows being sent to C codes

version 1.1.9
-------------

Changes

    - Row subsets of table data are returned in the order sent by the user
      rather than sorted and unique.  E.g. rows = [2, 2, 1] will return
      data corresponding to that order of rows, including duplicates.
    - Removed deprecated `pkg_resources` from tests (M. Becker).
    - converted tests to use pytest
    - Improved doc strings (N. Tessore)

Bug Fixes
    - Bug updating header string cards was adding new key rather than updating
    - Bug gzip compression when not using quantization

version 1.1.8
-------------

Bug Fixes
    - Bug in repr of FITS where it only worked the first time it was generated

version 1.1.7
-------------

Bug Fixes

    - Bug converting extension names, should just ensure ascii rather than
      subset of ascii
    - Bugs in the repr of headers where history keywords had extra spaces.
      Also a bug with not upper casing things like 1.0E20 which is the
      fits standard

version 1.1.6
-------------

Bug Fixes

    - fixed bug where Updating an existing record in an image header raises an
      exception (user ussegliog)
    - fix bug append not forwarding arguments to write (Nicolas Tessore)

version 1.1.5
---------------------------------

Bug Fixes

    - Deal with case that a header keyword has non-ascii
      characters and the value is numerical. In this case
      we cannot convert the value because fits_read_key
      can segfault in some scenarios.  We instead return
      a string.
    - Fixed residual segfaults for header cards with non-ascii
      characters.
    - HIERARCH keywords are now properly parsed.
    - Header keywords with `*`, `#` or `?` in them now properly raise an error
      before writing since the generated FITS files cannot be read.

Changes

    - Non-allowed characters in header keywords are now converted to `_` instead
      of `JUNK___...`.

version 1.1.4
---------------------------------

New Features

    - Moved most testing to GitHub actions (linux, osx).
    - Added testing on ppc64le w/ TravisCI (thanks @asellappen)

Bug Fixes

    - Don't remove BLANK keywords in header clean
    - Preserve order of comments in header

Compatibility changes

    - moved to sing `bool` rather than `np.bool` to be compatible
      with numpy 1.2

version 1.1.3
---------------------------------

This release moves to cfitsio 3.49, which has bug fixes and now properly
supports reading certain classes of lossless compressed files

New Features

    - Added keywords to control compression
        - qlevel control the quantization level
        - qmethod set the quantization method
        - hcomp_scale, hcomp_smooth HCOMPRESS specific settings

        A nice result of this is that one can do lossless gzip compression
        (setting qlevel=0) and
    - Work around some types of garbage characters that might appear
      in headers

BACKWARDS INCOMPATIBLE CHANGES

    - non-ascii junk in headers is replaced by ascii characters to
      avoid segmentation faults in the python standard library
      when non-unicode characters are detected.  This will cause
      codes that check for consistency between copied headers
      to fail, since the header data is modified.

Bug Fixes

    - Write integer keywords using the long long support rather than long
    - Fix bug where a new file is started and the user can access a
      fictional HDU, causing book keeping problems
    - Return zero length result when requested rows have
      zero length (rainwoodman)

version 1.1.2
---------------------------------

Bug Fixes

    - Fixed deprecation warnings for extra keyword arguments.
    - Fixed SyntaxWarning: "is" with a literal (Michka Popoff)

version 1.1.1
---------------------------------

Bug Fixes

    - Fix bug in drvrnet.c in printf statement, causing compile
      issues on some systems.

version 1.1.0
---------------------------------

Bumping the minor version due to the update of the cfitsio version

This reverts to the behavior that compression settings are set as a toggle,
which is the cfitsio convention.  The user needs to turn compression on and off
selectively.  The alternative behavior, introduced in 1.0.1, broke the mode
where compression is set in the filename, as well as breaking with convention.

New Features

    - Updated to cfitsio version 3.470 (#261)
    - Add ability to stride (step value) when slicing (Dustin Jenkins)
    - Add feature to flip along axis when slicing (Dustin Jenkins)
    - Feature to ignore image scaling (Dustin Jenkins)

Bug Fixes

    - Fix error reading with an empty rows argument (rainwoodman)
    - Fix bug when reading slice with step, but no start/stop (Mike Jarvis)
    - Fix bug with clobber when compression is sent in filename

Deprecations

    - Removed the use of `**kwargs` in various read/write routines. This
      pattern was causing silent bugs. All functions now use explicit
      keyword arguments. A warning will be raised in any keyword arguments
      are passed. In version `1.2`, this warning will become an error.

version 1.0.5
---------------------------------

Bug Fixes

    - fixed bug getting `None` keywords
    - fixed bug writing 64 bit images (#256, #257)
    - fixed HISTORY card value not being read

version 1.0.4
---------------------------------

New Features

    - support for empty keywords in header, which are supported
      by the standard and are used for cosmetic comments

Bug Fixes

    - Fix for inserting bit columns and appending data with bitcols
    - deal with non-standard header values such as NAN
      [by returning as strings
    - fixed many bugs reading headers; these were a casualty of
      the header reading optimizations put in for  1.0.1

version 1.0.3
---------------------------------

This is a bug fix release

Bug Fixes

    - The new header reading code did not deal properly with some
      HIERARCH non-standard header key values.

version 1.0.2
---------------------------------

This is a bug fix release

Bug Fixes

    - the read_header function was not treating the case_sensitive
      keyword properly (Stephen Bailey)

version 1.0.1
---------------------------------

Backwards Incompatible Changes

    - Support for python 3 strings.
    - Support for proper string null termination.  This means you can read back exactly
      what you wrote.  However this departs from previous fitsio which used
      the non-standard cfitsio convention of padding strings with spaces.
    - Scalar indexing of FITS objects now returns a scalar, consistent
      with numpy indexing rules (rainwoodman)

New Features

    - Installation moved to setuptools from distutils.
    - Bundling of cfitsio now done with patches against the upstream
      version instead of direct edits to the upstream code.
    - Speed improvements for the read_header conveniance function, and
      reading of headers in general.

Bug Fixes

    - CONTINUE in headers are now properly read.  Note there is a corner
      case that is mis-handled by the underlying cfitsio library.  A bug
      report has been sent.  (thanks for help with Alex Drlica-Wagner
      identifying and testing this issue)
    - Fixed bug where some long strings were not properly written to headers
    - Fixed bug where compression settings for an open FITS object was inherited
      from the previous HDU by a new HDU
    - Fixed bug where comment strings were lost when setting the value in
      a FITSHDR entry
    - Fixed bug where get_comment was raising ValueError rather than KeyError
    - For py3 need to ensure by hand that strings sizes are greater than 0

Deprecations

    - removed `convert` keyword in `FITSRecord` and `FITSHDR` classes.

version 0.9.12
---------------------------------

New Features

    - Deal properly with undefined value header entries
    - can delete rows from a table
    - can insert rows with resize()
    - can create empty HDU extension for extensions beyond 0 (Felipe Menanteau)
    - sanitize string input for py3
    - GZIP_2 compression support (Felipe Menanteau)
    - Improvements to python packaging for easier installation.
    - Using cfitsio 3.430 now with patches for known bugs
    - Now support reading and writing bit columns (Eli Rykoff)
    - Can now read CONTINUE keywords in headers.  It is currently
      treated as a comment; full implementation to come. (Alex Drlica-Wagner)
    - Can now use a standard key dict when writing a header key using
      the write_key method via `**`, e.g. `write_key(**key_dict)`
      (Alex Drlica-Wagner)
    - Delete row sets and row ranges using the delete_rows() method
      for tables
    - Resize tables, adding or removing rows, using the resize() method for
      tables
    - make write_key usable with standard dictionary using the `**keydict`
      style
    - allow writing empty HDUs after the first one using
        ignore_empty=True to the FITS constructor or
        the write convenience function (Felipe Menanteau)
        We might make this the default in the future if
        it is found to be benign

Bug Fixes

    - Only raise exception when PLIO u4/u8 is selected now that u1/u2 is supported
      in cfitsio (Eli Rykoff)
    - link curl library if cfitsio linked to it
    - don't require numpy to run setup (Simon Conseil)
    - strings with understores in headers, such as `1_000_000` are now not converted to numbers in py3
    - check that the input fields names for tables are unique after converting
      to upper case
    - link against libm explicitly for compatibility on some systems

version 0.9.11
---------------------------------

New Features

    - Added trim_strings option to constructor and as keyword for read methods.
      If trim_strings=True is set, white space is trimmed from the end
      of all string columns upon reading.  This was introduced because
      cfitsio internally pads strings out with spaces to the full column
      width when writing, against the FITS standard.

    - Added read_raw() method to the FITS class, to read the raw underlying data
      from the file (Dustin Lang)

Bug Fixes

    - Fix bug reading hierarch keywords. recent changes to keyword parsing had
      broken reading of hierarch keywords
    - Fix for strings that look like expressions, e.g. '3-4' which were
      being evaluated rather than returned as strings.
    - Fix bug for missing key in FITSHDR object using the hdr[key]
      notation.  Also raise KeyError rather than ValueError

version 0.9.10
---------------

Bug Fixes

    - Fix variable length string column copying in python 3
    - Fix bug checking for max size in a variable length table column.
    - Raise an exception when writing to a table with data
      that has shape ()
    - exit test suite with non-zero exit code if a test fails

Continuous integration

    - the travis ci now runs unit tests, ignoring those that may fail
      when certain libraries/headers are not installed on the users system (for
      now this is only bzip2 support)
    - only particular pairs of python version/numpy version are tested

python3 compatibility

    - the compatibility is now built into the code rather than
      using 2to3 to modify code at install time.

Workarounds

    - It turns out that when python, numpy etc. are compiled with gcc 4*
      and fitsio is compiled with gcc 5* there is a problem, in some cases,
      reading from an array with not aligned memory.  This has to do with using
      the -O3 optimization flag when compiling cfitsio.  For replacing -O3 with
      -O2 fixes the issue.  This was an issue on linux in both anaconda python2
      and python3.

version 0.9.9.1
----------------------------------

New tag so that pypi will accept the updated version

version 0.9.9
----------------------------------

New Features

    - header_start, data_start, data_end now available in the
      info dictionary, as well as the new get_offsets() method
      to access these in a new dict.
      (thanks Dimitri Muna for the initial version of this)

Bug Fixes

    - Fix bug when writing new COMMENT fields (thanks Alex Drlica-Wagner for
      initial fix)
    - deal correctly with aligned data in some scenarios
      (thanks Ole Streicher)
    - use correct data type long for tile_dims_fits in
      the set_compression C code.  This avoids a crash
      on 32 but systems. (thanks Ole Streicher)
    - use correct data type npy_int64 for pointer in
      get_long_slices (this function is not not correctly
      named).  Avoids crash on some 32 bit systems.
      (thanks Ole Streicher)
    - use correct data type npy_int64 for pointer in
      PyFITSObject_create_image_hdu, rather than npy_intp.
      (thanks Ole Streicher)

version 0.9.8
----------------------------------

New Features

    - added read_scamp_head function to read the .head files output
        by SCAMP and return a FITSHDR object
    - reserved header space when creating image and table extensions
        and a header is being written.  This can improve performance
        substantially, especially on distributed file systems.
    - When possible write image data at HDU creation.  This can
        be a big performance improvement, especially on distributed file
        systems.
    - Support for reading bzipped FITS files.  (Dustin Lang)

    - Added option to use the system CFITSIO instead of the bundled one,
        by sending --use-system-fitsio. Strongly recommend only use cfitsio
        that are as new as the bundled one.  Also note the bundled cfitsio
        sometimes contains patches that are not yet upstream in an
        official cfitsio release
    - proper support for reading unsigned images compressed with PLIO.
        This is a patch directly on the cfitsio code base.  The same
        code is in the upstream, but not yet released.
    - New method reshape(dims) for images
    - When writing into an existing image HDU, and larger dimensions
        are required, the image is automatically expanded.

Bug Fixes

    - Fixed broken boolean fields in new versions of numpy (rainwoodman) Fixed
    - bug when image was None (for creating empty first HDU) removed -iarch in
    - setup.py for mac OS X.  This should
        work for versions Mavericks and Snow Leapard (Christopher Bonnett)
    - Reading a single string column was failing in some cases, this
        has been fixed
    - When creating a TableColumnSubset using [cols], the existence
        of the columns is checked immediately, rather than waiting for the
        check in the read()
    - make sure to convert correct endianness when writing during image HDU
        creation
    - Corrected the repr for single column subsets
    - only clean bzero,bscale,bunit from headers for TableHDU

Dev features

    - added travis ci

version 0.9.7
----------------------------------

New Features

    - python 3 compatibility
    - Adding a new HDU is now near constant time
    - Can now create an empty image extension using create_image_hdu
        and sending the dims= and dtype= keywords
    - Can now write into a sub-section of an existing image using the
        start= keyword.
    - Can now use a scalar slice for reading images, e.g.
        hdu[row1:row2, col]
      although this still currently retains the extra dimension
    - Use warnings instead of printing to stdout
    - IOError is now used to indicate a number of errors that
        were previously ValueError

version 0.9.6
--------------

New Features

    - use cfitsio 3370 to support new tile compression features
    - FITSRecord class to encapsulate all the ways one can represent header
      records.  This is now used internally in the FITSHDR class instead of raw
      dicts, but as FITSRecord inherits from dict this should be transparent.
    - FITSCard class; inherits from FITSRecord and is a special case for header
      card strings
    - One can directly add a fits header card string to the FITSHDR object
      using add_record

Bug Fixes

    - use literal_eval instead of eval for evaluating header values (D. Lang)
    - If input to write_keys is a FITSHDR, just use it instead of creating a
      new FITSHDR object. (D. Lang)
    - update existing keys when adding records to FITSHDR, except for
      comment and history fields.
    - fixed bug with empty string in header card
    - deal with cfitsio treating first 4 comments specially

version 0.9.5
--------------------------------

Note the version 0.9.4 was skipped because some people had been using the
master branch in production, which had version 0.9.4 set.  This will allow
automatic version detection to work.  In the future master will not have
the next version set until release.

New Features

    - Re-factored code to use sub-classes for each HDU type.  These are called
      ImageHDU, TableHDU, and AsciiTableHDU.
    - Write and read 32-bit and 64-bit complex table columns
    - Write and read boolean table columns (contributed by Dustin Lang)
    - Specify tile dimensions for compressed images.
    - write_comment and write_history methods added.
    - is_compressed() for image HDUs, True if tile compressed.
    - added `**keys` to the image hdu reading routines to provide a more uniform
      interface for all hdu types

Bug Fixes

    - Correct appending to COMMENT and HISTORY fields when writing a full
      header object.
    - Correct conversion of boolean keywords, writing and reading.
    - Strip out compression related reserved keywords when writing a
      user-provided header.
    - Simplified reading string columns in ascii tables so that certain
      incorrectly formatted tables from  CASUTools are now read accurately.
      The change was minimal and did not affect reading well formatted tables,
      so seemed worth it.
    - Support non-standard TSHORT and TFLOAT columns in ascii tables as
      generated by CASUTools.  They are non-standard but supporting them
      does not seem to break anything (pulled from Simon Walker).

All changes E. Sheldon except where noted.

version 0.9.3
--------------------------

New Features

    - Can write lists of arrays and dictionaries of arrays
      to fits tables.
    - Added iteration over HDUs in FITS class
    - Added iteration to the FITSHDU object
    - Added iteration to the FITSHDR header object
    - added checking that a hdu exists in the file, either
        by extension number or name, using the "in" syntax.  e.g.
            fits=fitsio.FITS(filename)
            if 'name' in fits:
                data=fits['name'].read()
    - added `**keys` to the read_header function
    - added get_exttype() to the FITSHDU class
        'BINARY_TBL' 'ASCII_TBL' 'IMAGE_HDU'
    - added get_nrows() for binary tables
    - added get_colnames()
    - added get_filename()
    - added get_info()
    - added get_nrows()
    - added get_vstorage()
    - added is_compressed()
    - added get_ext()

minor changes

    - raise error on malformed TDIM

Backwards incompatible changes

    - renamed some attributes; use the getters instead
        - `colnames` -> `_colnames`
        - `info` -> `_info`
        - `filename` -> `_filename`
        - `ext` -> `_ext`
        - `vstorage` -> `_vstorage`
        - `is_comparessed` -> `_is_compressed`
            ( use the getter )

Bug Fixes

    - newer numpys (1.6.2) were barfing adding a python float to u4 arrays.
    - Give a more clear error message for malformed TDIM header keywords
    - fixed bug displaying column info for string array columns in tables
    - got cfitsio patch to deal with very large compressed images, which were
      not read properly.  This is now in the latest cfitsio.
    - implemented workaround for bug where numpy declareds 'i8' arrays as type
      npy_longlong, which is not correct.
    - fixed bug in order of iteration of HDUs

version 0.9.2
--------------------------

New Features

    - Much faster writing to tables when there are many columns.
    - Header object now has a setitem feature
        h['item'] = value
    - Header stores values now instead of the string rep
    - You can force names of fields read from tables to upper
      or lower case, either during construction of the FITS object
      using or at read time using the lower= and upper= keywords.

bug fixes
    - more sensible data structure for header keywords.  Now works in all known
      cases when reading and rewriting string fields.

version 0.9.1
-------------------------

New features

    - Added reading of image slices, e.g. `f[ext][2:25, 10:100]`
    - Added insert_column(name, data, colnum=) method for HDUs., 2011-11-14 ESS
    - Added a verify_checksum() method for HDU objects. 2011-10-24, ESS
    - Headers are cleaned of required keyword before writing.  E.g. if you have
      with fitsio.FITS(file,'rw') as fits:
        fits.write(data, header=h)
      Keywords like NAXIS, TTYPE* etc are removed.  This allows you to read
      a header from a fits file and write it to another without clobbering
      the required keywords.

    - when accessing a column subset object, more metadata are shown
        `f[ext][name]`
    - can write None as an image for extension 0, as supported by
      the spirit standard.  Similarly reading gives None in that case.
    - the setup.py is now set up for registering versions to pypi.

bug fixes

    - Fixed bug that occured sometimes when reading individual columns where a
      few bytes were not read.  Now using the internal cfitsio buffers more
      carefully.

    - Using fits_read_tblbytes when reading full rows fixes a bug that showed
      up in a particular file.

    - required header keywords are stripped from input header objects before
      writing.

version 0.9.0 (2011-10-21)
-------------------------

This is the first "official" release. A patched version of cfitsio 3.28 is now
bundled.  This will make it easier for folks to install, and provide a
consistent code base with which to develop.  Thanks to Eli Rykoff for
suggesting a bundle.  Thanks to Eli and Martin White for helping extensively
with testing.

On OS X, we now link properly with universal binaries on intel. Thanks to Eli
Rykoff for help with OS X testing and bug fixes.

New features

    - Write and read variable length columns.  When writing a table, any fields
      declared "object" ("O" type char) in the input array will be written to a
      variable length column.  For numbers, this means vectors of varying
      length.  For strings, it means varying length strings.

      When reading, there are two options.  1) By default the data are read
      into fixed length fields with padding to the maximum size in the table
      column.  This is a "least surprise" approach, since fancy indexing and
      other array ops will work as expectd.  2) To save memory, construct the
      FITS object with vstorage='object' to store the data as objects.  This
      storage can also be written back out to a new FITS file with variable
      length columns. You can also over-ride the default vstorage when calling
      read functions.

    - Write and read ascii tables.  cfitsio supports writing scalar 2- and
      4-byte integers, floats and doubles. But for reading only 4-byte integers
      and doubles are supported, presumably because of the ambiguity in the
      tform fields.  Scalar strings are fully supported in both reading and
      writing.  No array fields are supported for ascii.

    - Append rows to an existing table using the append method.
            >>> fits.write_table(data1)
            >>> fits[-1].append(data2)

    - Using the new "where" method, you can select rows in a table where an
      input expression evaluates to true.  The table is scanned row by row
      without a large read.  This is surprisingly fast, and useful for figuring
      out what sections of a large file you want to extract. only requires
      enough memory to hold the row indices.

            >>> w=fits[ext].where('x > 3 && y < 25')
            >>> data=fits[ext].read(rows=w)
            >>> data=fits[ext][w]

    - You can now read rows and columns from a table HDU using slice notation. e.g.
      to read row subsets from extension 1
            >>> fits=fitsio.FITS(filename)
            >>> data=fits[1][:]
            >>> data=fits[1][10:30]
            >>> data=fits[1][10:30:2]

      You can also specify a list of rows
            >>> rows=[3,8,25]
            >>> data=fits[1][rows]

      This is equivalent to
            >>> data=fits[1].read(rows=rows)

      To get columns subsets, the notation is similar.  The data are read
      when the rows are specified.  If a sequence of columns is entered,
      a recarray is returned, otherwise a simple array.
            >>> data=fits[1]['x'][:]
            >>> data=fits[1]['x','y'][3:20]
            >>> data=fits[1][column_list][row_list]


    - Added support for EXTVER header keywords.  When choosing an HDU by name,
      this allows one to select among HDUs that have the same name. Thanks to
      Eli Rykoff for suggesting this feature and helping with testing.

    - Name matching for table columns and extension names is not
      case-insensitive by default.  You can turn on case sensitivity by
      constructing the FITS object with case_sensitive=True, or sending
      that keyword to the convenience functions read and read_header.

    - Added write_checksum method to the FITSHDU class, which computes the
      checksum for the HDU, both the data portion alone (DATASUM keyword)
      and the checksum complement for the entire HDU (CHECKSUM).

    - Added an extensive test suite.  Use this to run the tests
        fitsio.test.test()

    - Added fitsio.cfitsio_version() function, returns the cfitsio
      version as a string.

    - added read_slice method, which is used to implement the slice
      notation introduced above.

significant code changes

    - Now using fits_read_tblbytes when reading all rows and columns. This
      is just as fast but does not bypass, and thus confuse, the read buffers.
    - Removed many direct uses of the internal cfitsio struct objects,
      preferring to use provided access functions.  This allowed compilation
      on older cfitsio that had different struct representations.

bug fixes

    - too many to list in this early release.<|MERGE_RESOLUTION|>--- conflicted
+++ resolved
@@ -33,12 +33,9 @@
       new patch `patches/imcompress.c.patch`. See https://github.com/HEASARC/cfitsio/pull/97
       for the upstream PR for the patch.
     - Fixed a bug where compression parameters were cached across different HDUs.
-<<<<<<< HEAD
     - Fixed a bug where writing unsupported image types either did not raise an error
       or did not raise the correct error.
-=======
     - Fixed a bug where rectangular subsets of images were not written properly.
->>>>>>> 11e77b54
 
 version 1.2.8
 -------------
