name: tests

on:
  push:
    branches:
      - master
  pull_request: null

env:
  PY_COLORS: "1"
  TEST_CFLAGS: "-fsanitize=alignment -fno-sanitize-recover=alignment"

concurrency:
  group: ${{ github.workflow }}-${{ github.ref }}
  cancel-in-progress: true

jobs:
  tests:
    name: tests
    strategy:
      fail-fast: false
      matrix:
        os: [macos-latest, ubuntu-latest]
        config:
            - { pyver: "3.11", npver: "1.26"}
            - { pyver: "3.12", npver: "1.26"}
            - { pyver: "3.11", npver: "2.3.0"}
            - { pyver: "3.12", npver: "2.3.0"}
            - { pyver: "3.13", npver: "2.3.0"}

    runs-on: ${{ matrix.os }}

    steps:
      - uses: actions/checkout@v5
        with:
          fetch-depth: 0
          fetch-tags: true

      - uses: conda-incubator/setup-miniconda@835234971496cad1653abb28a638a281cf32541f  # v3.2.0
        with:
          python-version: ${{ matrix.pyver }}
          channels: conda-forge
          channel-priority: strict
          show-channel-urls: true
          miniforge-version: latest

      - name: install conda deps
        shell: bash -l {0}
        run: |
          conda list
          conda install numpy=${{ matrix.config.npver }} "setuptools-scm>=8" nose cython wget make pytest flake8 setuptools

      - name: install bzip2 on linux
        shell: bash -l {0}
        if: matrix.os == 'ubuntu-latest'
        run: |
          sudo apt-get install libbz2-dev

      - name: build external cfitsio
        shell: bash -l {0}
        run: |
          export CFLAGS="${CFLAGS} ${TEST_CFLAGS}"

          mkdir cfitsio-external-build
          cd cfitsio-external-build
          wget https://heasarc.gsfc.nasa.gov/FTP/software/fitsio/c/cfitsio-4.4.0.tar.gz
          tar -xzvf cfitsio-4.4.0.tar.gz
          cd cfitsio-4.4.0
          ./configure --disable-shared --prefix=$HOME/cfitsio-static-install
          make install -j 4
          cd ..
          cd ..

      - name: test non-bundled build
        shell: bash -l {0}
        run: |
<<<<<<< HEAD
          export CFLAGS="${CFLAGS} ${TEST_CFLAGS}"

          pip install -vv -e . \
            --global-option="build_ext" \
            --global-option="--use-system-fitsio" \
            --global-option="--system-fitsio-includedir=$HOME/cfitsio-static-install/include" \
            --global-option="--system-fitsio-libdir=$HOME/cfitsio-static-install/lib"
=======
          export CFLAGS="${CFLAGS} -fno-sanitize-recover=alignment"
          pip install --no-deps --no-build-isolation -v -e . \
            --config-settings="--global-option=--use-system-fitsio" \
            --config-settings="--global-option=--system-fitsio-includedir=$HOME/cfitsio-static-install/include" \
            --config-settings="--global-option=--system-fitsio-libdir=$HOME/cfitsio-static-install/lib"
>>>>>>> e2df5818
          SKIP_BZIP_TEST=true pytest -vv fitsio

      - name: test non-bundled build w/ env vars
        shell: bash -l {0}
        run: |
          export CFLAGS="${CFLAGS} ${TEST_CFLAGS}"

          rm -rf build*
          find . -name "*.so" -type f -delete
          export FITSIO_USE_SYSTEM_FITSIO=1
          export FITSIO_SYSTEM_FITSIO_INCLUDEDIR=$HOME/cfitsio-static-install/include
          export FITSIO_SYSTEM_FITSIO_LIBDIR=$HOME/cfitsio-static-install/lib
          pip install --no-deps --no-build-isolation -v -e .
          SKIP_BZIP_TEST=true pytest -vv fitsio

      - name: test bundled build
        shell: bash -l {0}
        run: |
          export CFLAGS="${CFLAGS} ${TEST_CFLAGS}"

          rm -rf build*
          rm -rf $HOME/cfitsio-static-install
          find . -name "*.so" -type f -delete
          pip install --no-deps --no-build-isolation -v -e .
          SKIP_BZIP_TEST=true pytest -vv fitsio

      - name: test install sdist .gz with no unit tests
        shell: bash -l {0}
        run: |
          export CFLAGS="${CFLAGS} ${TEST_CFLAGS}"

          rm -rf build*
          rm -rf $HOME/cfitsio-static-install
          find . -name "*.so" -type f -delete
          rm -rf dist

          python setup.py sdist

          pip install --no-deps --no-build-isolation -v --no-deps --no-build-isolation dist/*.tar.gz
          cd ..
          python -c "import fitsio; assert not fitsio.__version__.startswith('0')"
          cd -
          pip uninstall fitsio --yes

      - name: test sdist
        shell: bash -l {0}
        run: |
          export CFLAGS="${CFLAGS} ${TEST_CFLAGS}"

          rm -rf build*
          rm -rf $HOME/cfitsio-static-install
          find . -name "*.so" -type f -delete
          rm -rf dist

          python setup.py sdist
          pushd dist/

          fname=$(ls fitsio*.gz)
          tar xvfz "$fname"
          dname=$(echo "$fname" | sed 's/\.tar\.gz//')
          pushd $dname

          pip install --no-deps --no-build-isolation -v -e .
          SKIP_BZIP_TEST=true pytest -vv fitsio

          popd
          popd

      - name: flake8
        shell: bash -l {0}
        run: |
          flake8 fitsio<|MERGE_RESOLUTION|>--- conflicted
+++ resolved
@@ -74,21 +74,11 @@
       - name: test non-bundled build
         shell: bash -l {0}
         run: |
-<<<<<<< HEAD
-          export CFLAGS="${CFLAGS} ${TEST_CFLAGS}"
-
-          pip install -vv -e . \
-            --global-option="build_ext" \
-            --global-option="--use-system-fitsio" \
-            --global-option="--system-fitsio-includedir=$HOME/cfitsio-static-install/include" \
-            --global-option="--system-fitsio-libdir=$HOME/cfitsio-static-install/lib"
-=======
           export CFLAGS="${CFLAGS} -fno-sanitize-recover=alignment"
           pip install --no-deps --no-build-isolation -v -e . \
             --config-settings="--global-option=--use-system-fitsio" \
             --config-settings="--global-option=--system-fitsio-includedir=$HOME/cfitsio-static-install/include" \
             --config-settings="--global-option=--system-fitsio-libdir=$HOME/cfitsio-static-install/lib"
->>>>>>> e2df5818
           SKIP_BZIP_TEST=true pytest -vv fitsio
 
       - name: test non-bundled build w/ env vars
