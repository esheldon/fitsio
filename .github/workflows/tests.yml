--- conflicted
+++ resolved
@@ -72,19 +72,11 @@
       - name: test non-bundled build
         shell: bash -l {0}
         run: |
-<<<<<<< HEAD
           export CFLAGS="${CFLAGS} -fno-sanitize-recover=alignment"
-          pip install -vv -e . \
-            --global-option="build_ext" \
-            --global-option="--use-system-fitsio" \
-            --global-option="--system-fitsio-includedir=$HOME/cfitsio-static-install/include" \
-            --global-option="--system-fitsio-libdir=$HOME/cfitsio-static-install/lib"
-=======
           pip install --no-deps --no-build-isolation -v -e . \
             --config-settings="--global-option=--use-system-fitsio" \
             --config-settings="--global-option=--system-fitsio-includedir=$HOME/cfitsio-static-install/include" \
             --config-settings="--global-option=--system-fitsio-libdir=$HOME/cfitsio-static-install/lib"
->>>>>>> 4ce8f7f3
           SKIP_BZIP_TEST=true pytest -vv fitsio
 
       - name: test non-bundled build w/ env vars
