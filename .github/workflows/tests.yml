name: tests

on:
  push:
    branches:
      - master
  pull_request: null

env:
  PY_COLORS: "1"
  # These compiler flags force the tests to fail if arrays are
  # accessed at the C level from an unaligned location.
  TEST_CFLAGS: "-fsanitize=alignment -fno-sanitize-recover=alignment"
<<<<<<< HEAD
  FITSIO_FAIL_ON_BAD_PATCHES: 'true'
  LATEST_CFITSIO_VER: "-4.4.0"
=======
>>>>>>> fe1b43f0

concurrency:
  group: ${{ github.workflow }}-${{ github.ref }}
  cancel-in-progress: true

jobs:
  tests:
    name: tests
    strategy:
      fail-fast: false
      matrix:
        os: [macos-latest, ubuntu-latest]
        config:
          # 3.44 is the last version that did not support uint64
          - { pyver: "3.8", npver: "1", cftsver: "3440"}
          # 4.1.0 is the first version for which tests pass for uint64
          - { pyver: "3.8", npver: "1", cftsver: "-4.1.0"}
          - { pyver: "3.8", npver: "1", cftsver: "latest"}
          - { pyver: "3.11", npver: "1.26", cftsver: "latest"}
          - { pyver: "3.12", npver: "1.26", cftsver: "latest"}
          - { pyver: "3.11", npver: "2.3.0", cftsver: "latest"}
          - { pyver: "3.12", npver: "2.3.0", cftsver: "latest"}
          - { pyver: "3.13", npver: "2.3.0", cftsver: "latest"}

    runs-on: ${{ matrix.os }}
    env:
      PIP_OPTIONS: "--no-cache-dir --no-deps --no-build-isolation -v"

    steps:
      - uses: actions/checkout@v5
        with:
          fetch-depth: 0
          fetch-tags: true

      - uses: conda-incubator/setup-miniconda@835234971496cad1653abb28a638a281cf32541f  # v3.2.0
        with:
          python-version: ${{ matrix.config.pyver }}
          channels: conda-forge
          channel-priority: strict
          show-channel-urls: true
          miniforge-version: latest

      - name: install conda deps
        shell: bash -l {0}
        run: |
          conda list
          conda install numpy=${{ matrix.config.npver }} "setuptools-scm>=8" nose cython wget make pytest flake8 setuptools

      - name: install bzip2 on linux
        shell: bash -l {0}
        if: matrix.os == 'ubuntu-latest'
        run: |
          sudo apt-get install libbz2-dev

      - name: build external cfitsio
        shell: bash -l {0}
        run: |
          export CFLAGS="${CFLAGS} ${TEST_CFLAGS}"

          mkdir cfitsio-external-build
          cd cfitsio-external-build
          if [[ "${{ matrix.config.cftsver }}" == "latest" ]]; then
            cftsver=${LATEST_CFITSIO_VER}
          else
            cftsver="${{ matrix.config.cftsver }}"
          fi
          cfitsio_name=cfitsio${cftsver}
          wget https://heasarc.gsfc.nasa.gov/FTP/software/fitsio/c/${cfitsio_name}.tar.gz
          cfitsio_dir=`tar -tzf ${cfitsio_name}.tar.gz | sed -n "1,1p" | cut -f1 -d"/"`
          tar -xzvf ${cfitsio_name}.tar.gz
          cd ${cfitsio_dir}
          ./configure --disable-shared --prefix=$HOME/cfitsio-static-install
          make install -j 4
          cd ..
          cd ..

      - name: test non-bundled build
        shell: bash -l {0}
        run: |
          export CFLAGS="${CFLAGS} ${TEST_CFLAGS}"

          pip install ${PIP_OPTIONS} -e . \
            --config-settings="--global-option=--use-system-fitsio" \
            --config-settings="--global-option=--system-fitsio-includedir=$HOME/cfitsio-static-install/include" \
            --config-settings="--global-option=--system-fitsio-libdir=$HOME/cfitsio-static-install/lib"
          SKIP_BZIP_TEST=true pytest -vv fitsio

      - name: test non-bundled build w/ env vars
        shell: bash -l {0}
        run: |
          export CFLAGS="${CFLAGS} ${TEST_CFLAGS}"

          pip cache purge
          rm -rf build*
          find . -name "*.so" -type f -delete
          export FITSIO_USE_SYSTEM_FITSIO=1
          export FITSIO_SYSTEM_FITSIO_INCLUDEDIR=$HOME/cfitsio-static-install/include
          export FITSIO_SYSTEM_FITSIO_LIBDIR=$HOME/cfitsio-static-install/lib
          pip install ${PIP_OPTIONS} -e .
          SKIP_BZIP_TEST=true pytest -vv fitsio

      - name: test bundled build
        shell: bash -l {0}
        run: |
          export CFLAGS="${CFLAGS} ${TEST_CFLAGS}"

          pip cache purge
          rm -rf build*
          rm -rf $HOME/cfitsio-static-install
          find . -name "*.so" -type f -delete
          pip install ${PIP_OPTIONS} -e .
          pytest -vv fitsio

      - name: test install sdist .gz with no unit tests
        shell: bash -l {0}
        run: |
          export CFLAGS="${CFLAGS} ${TEST_CFLAGS}"

          pip cache purge
          rm -rf build*
          rm -rf $HOME/cfitsio-static-install
          find . -name "*.so" -type f -delete
          rm -rf dist

          python setup.py sdist

          pip install ${PIP_OPTIONS} dist/*.tar.gz
          cd ..
          python -c "import fitsio; assert not fitsio.__version__.startswith('0')"
          cd -
          pip uninstall fitsio --yes

      - name: test sdist
        shell: bash -l {0}
        run: |
          export CFLAGS="${CFLAGS} ${TEST_CFLAGS}"

          pip cache purge
          rm -rf build*
          rm -rf $HOME/cfitsio-static-install
          find . -name "*.so" -type f -delete
          rm -rf dist

          python setup.py sdist
          pushd dist/

          fname=$(ls fitsio*.gz)
          tar xvfz "$fname"
          dname=$(echo "$fname" | sed 's/\.tar\.gz//')
          pushd $dname

          pip install ${PIP_OPTIONS} -e .
          pytest -vv fitsio

          popd
          popd

  tests-pypi:
    name: tests-pypi
    strategy:
      fail-fast: false
      matrix:
        os: [macos-latest, ubuntu-22.04]
        pyver: ["3.8", "3.13"]
    runs-on: ${{ matrix.os }}

    steps:
      - uses: actions/checkout@v5
        with:
          fetch-depth: 0
          fetch-tags: true

      - uses: actions/setup-python@v6
        with:
          python-version: '${{ matrix.pyver }}'

      - name: install pip & setuptools
        run: |
          python -m pip install --upgrade pip
          python -m pip install --upgrade setuptools
          python -m pip install pytest

      - name: install bzip2 and other tools on linux
        if: contains(matrix.os, 'ubuntu')
        run: |
          sudo apt-get install libbz2-dev wget make

      - name: build fitsio
        run: |
          export CFLAGS="${CFLAGS} ${TEST_CFLAGS}"

          pip install -v -e .

      - name: test fitsio
        run: |
          pytest -vv fitsio<|MERGE_RESOLUTION|>--- conflicted
+++ resolved
@@ -11,11 +11,7 @@
   # These compiler flags force the tests to fail if arrays are
   # accessed at the C level from an unaligned location.
   TEST_CFLAGS: "-fsanitize=alignment -fno-sanitize-recover=alignment"
-<<<<<<< HEAD
-  FITSIO_FAIL_ON_BAD_PATCHES: 'true'
   LATEST_CFITSIO_VER: "-4.4.0"
-=======
->>>>>>> fe1b43f0
 
 concurrency:
   group: ${{ github.workflow }}-${{ github.ref }}
