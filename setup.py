--- conflicted
+++ resolved
@@ -1,5 +1,7 @@
 import distutils
 from distutils.core import setup, Extension, Command
+from distutils.command.build_ext import build_ext
+
 import os
 from subprocess import Popen
 import sys
@@ -8,15 +10,6 @@
 import shutil
 import platform
 
-<<<<<<< HEAD
-libs = []
-
-if "--use-system-fitsio" not in sys.argv:
-    compile_fitsio_package = True
-else:
-    compile_fitsio_package = False
-    sys.argv.remove("--use-system-fitsio")
-=======
 class build_ext_subclass(build_ext):
     boolean_options = build_ext.boolean_options + ['use-system-fitsio']
     
@@ -92,86 +85,57 @@
             # FIXME: use pkg-config to tell if bz2 shall be included ?
             self.compiler.add_library('cfitsio')
             pass
->>>>>>> ddf35f33
 
-extra_objects = None
-include_dirs=[numpy.get_include()]
-if platform.system()=='Darwin':
-    extra_compile_args=['-arch','x86_64']
-    extra_link_args=['-arch','x86_64']
-else:
-    extra_compile_args=[]
-    extra_link_args=[]
-    
-if compile_fitsio_package:
-    package_basedir = os.path.abspath(os.curdir)
+        # call the original build_extensions
 
-    #cfitsio_version = '3280patch'
-    cfitsio_version = '3370patch'
-    cfitsio_dir = 'cfitsio%s' % cfitsio_version
-    cfitsio_build_dir = os.path.join('build',cfitsio_dir)
-    cfitsio_zlib_dir = os.path.join(cfitsio_build_dir,'zlib')
-    
-    makefile = os.path.join(cfitsio_build_dir, 'Makefile')
+        build_ext.build_extensions(self)
 
-    def copy_update(dir1,dir2):
-        f1 = os.listdir(dir1)
-        for f in f1:
-            path1 = os.path.join(dir1,f)
-            path2 = os.path.join(dir2,f)
+    def configure_cfitsio(self, CC=None, ARCHIVE=None, RANLIB=None):
 
-            if os.path.isdir(path1):
-                if not os.path.exists(path2):
-                    os.makedirs(path2)
-                copy_update(path1,path2)
-            else:
-                if not os.path.exists(path2):
-                    shutil.copy(path1,path2)
+        # prepare source code and run configure
+        def copy_update(dir1,dir2):
+            f1 = os.listdir(dir1)
+            for f in f1:
+                path1 = os.path.join(dir1,f)
+                path2 = os.path.join(dir2,f)
+
+                if os.path.isdir(path1):
+                    if not os.path.exists(path2):
+                        os.makedirs(path2)
+                    copy_update(path1,path2)
                 else:
-                    stat1 = os.stat(path1)
-                    stat2 = os.stat(path2)
-                    if (stat1.st_mtime > stat2.st_mtime):
+                    if not os.path.exists(path2):
                         shutil.copy(path1,path2)
-
-    def configure_cfitsio():
-        os.chdir(cfitsio_build_dir)
-        ret=os.system('sh ./configure --with-bzip2')
-        if ret != 0:
-            raise ValueError("could not configure cfitsio %s" % cfitsio_version)
-        os.chdir(package_basedir)
-
-    def compile_cfitsio():
-        os.chdir(cfitsio_build_dir)
-        ret=os.system('make')
-        if ret != 0:
-            raise ValueError("could not compile cfitsio %s" % cfitsio_version)
-        os.chdir(package_basedir)
+                    else:
+                        stat1 = os.stat(path1)
+                        stat2 = os.stat(path2)
+                        if (stat1.st_mtime > stat2.st_mtime):
+                            shutil.copy(path1,path2)
 
 
-    if not os.path.exists('build'):
-        ret=os.makedirs('build')
+        if not os.path.exists('build'):
+            ret=os.makedirs('build')
 
-    if not os.path.exists(cfitsio_build_dir):
-        ret=os.makedirs(cfitsio_build_dir)
+        if not os.path.exists(self.cfitsio_build_dir):
+            ret=os.makedirs(self.cfitsio_build_dir)
 
-    copy_update(cfitsio_dir, cfitsio_build_dir)
+        copy_update(self.cfitsio_dir, self.cfitsio_build_dir)
 
-    if not os.path.exists(makefile):
-        configure_cfitsio()
+        makefile = os.path.join(self.cfitsio_build_dir, 'Makefile')
 
-    compile_cfitsio()
+        if os.path.exists(makefile):
+            # Makefile already there
+            return
 
-<<<<<<< HEAD
-    # when using "extra_objects" in Extension, changes in the objects do *not*
-    # cause a re-link!  The only way I know is to force a recompile by removing the
-    # directory
-    build_libdir=glob.glob(os.path.join('build','lib*'))
-    if len(build_libdir) > 0:
-        shutil.rmtree(build_libdir[0])
+        args = ''
+        args += ' CC="%s"' % ' '.join(CC[:1])
+        args += ' CFLAGS="%s"' % ' '.join(CC[1:])
+    
+        if ARCHIVE:
+            args += ' ARCHIVE="%s"' % ' '.join(ARCHIVE)
+        if RANLIB:
+            args += ' RANLIB="%s"' % ' '.join(RANLIB)
 
-    extra_objects = glob.glob(os.path.join(cfitsio_build_dir,'*.o'))
-    extra_objects += glob.glob(os.path.join(cfitsio_zlib_dir,'*.o'))
-=======
         p = Popen("sh ./configure --with-bzip2 " + args, 
                 shell=True, cwd=self.cfitsio_build_dir)
         p.wait()
@@ -184,31 +148,16 @@
         p.wait()
         if p.returncode != 0:
             raise ValueError("could not compile cfitsio %s" % self.cfitsio_version)
->>>>>>> ddf35f33
 
-    include_dirs.append(cfitsio_dir)
 
-if not compile_fitsio_package:
-    extra_link_args.append('-lcfitsio')
+include_dirs=[numpy.get_include()]
+    
 
 sources = ["fitsio/fitsio_pywrap.c"]
 data_files=[]
 
-if compile_fitsio_package:
-    # If configure detected bzlib.h, we have to link to libbz2.so
-    if '-DHAVE_BZIP2=1' in open(os.path.join(cfitsio_build_dir, 'Makefile')).read():
-        libs.append('bz2')
-else:
-    # Include bz2 by default?  Depends on how system cfitsio was built.
-    pass
-
 ext=Extension("fitsio._fitsio_wrap", 
-              sources,
-              libraries=libs,
-              extra_objects=extra_objects,
-              extra_compile_args=extra_compile_args, 
-              extra_link_args=extra_link_args,
-              include_dirs=include_dirs)
+              sources, include_dirs=include_dirs)
 
 description = ("A full featured python library to read from and "
                "write to FITS files.")
@@ -227,7 +176,7 @@
     from distutils.command.build_py import build_py
 
 setup(name="fitsio", 
-      version="0.9.8rc1",
+      version="0.9.7",
       description=description,
       long_description=long_description,
       license = "GPL",
@@ -239,6 +188,9 @@
       packages=['fitsio'],
       data_files=data_files,
       ext_modules=[ext],
-      cmdclass = {"build_py":build_py})
+      cmdclass = {
+        "build_py":build_py,
+        "build_ext": build_ext_subclass}
+     )
 
 
