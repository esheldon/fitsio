--- conflicted
+++ resolved
@@ -251,7 +251,6 @@
 description = ("A full featured python library to read from and "
                "write to FITS files.")
 
-<<<<<<< HEAD
 with open(os.path.join(os.path.dirname(__file__), "README.md")) as fp:
     long_description = fp.read()
 
@@ -267,7 +266,7 @@
     version="1.0.0rc1",
     description=description,
     long_description=long_description,
-    long_description_content_type='text/x-rst',
+    long_description_content_type='text/markdown; charset=UTF-8; variant=GFM',
     license="GPL",
     classifiers=classifiers,
     url="https://github.com/esheldon/fitsio",
@@ -279,33 +278,4 @@
     data_files=data_files,
     ext_modules=[ext],
     cmdclass={"build_ext": build_ext_subclass}
-)
-=======
-long_description=open(os.path.join(os.path.dirname(__file__), "README.md")).read()
-
-classifiers = ["Development Status :: 5 - Production/Stable"
-               ,"License :: OSI Approved :: GNU General Public License (GPL)"
-               ,"Topic :: Scientific/Engineering :: Astronomy"
-               ,"Intended Audience :: Science/Research"
-              ]
-
-setup(name="fitsio",
-      version="0.9.12",
-      description=description,
-      long_description=long_description,
-      long_description_content_type='text/markdown; charset=UTF-8; variant=GFM',
-      license = "GPL",
-      classifiers=classifiers,
-      url="https://github.com/esheldon/fitsio",
-      author="Erin Scott Sheldon",
-      author_email="erin.sheldon@gmail.com",
-      setup_requires=['numpy'],
-      install_requires=['numpy'],
-      packages=['fitsio'],
-      data_files=data_files,
-      ext_modules=[ext],
-      cmdclass = {
-        "build_ext": build_ext_subclass,
-      }
-     )
->>>>>>> fe032ce0
+)