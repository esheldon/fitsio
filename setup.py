#
# setup script for fitsio, using setuptools
#
# c.f.
# https://packaging.python.org/guides/distributing-packages-using-setuptools/

from __future__ import print_function
from setuptools import setup, Extension, find_packages
from setuptools.command.build_ext import build_ext

import sys
import os
import subprocess
from subprocess import Popen, PIPE
import glob
import shutil


if "--use-system-fitsio" in sys.argv:
    del sys.argv[sys.argv.index("--use-system-fitsio")]
    USE_SYSTEM_FITSIO = True
else:
    USE_SYSTEM_FITSIO = False or "FITSIO_USE_SYSTEM_FITSIO" in os.environ

if (
    "--system-fitsio-includedir" in sys.argv
    or any(a.startswith("--system-fitsio-includedir=") for a in sys.argv)
):
    if "--system-fitsio-includedir" in sys.argv:
        ind = sys.argv.index("--system-fitsio-includedir")
        SYSTEM_FITSIO_INCLUDEDIR = sys.argv[ind+1]
        del sys.argv[ind+1]
        del sys.argv[ind]
    else:
        for ind in range(len(sys.argv)):
            if sys.argv[ind].startswith("--system-fitsio-includedir="):
                break
        SYSTEM_FITSIO_INCLUDEDIR = sys.argv[ind].split("=", 1)[1]
        del sys.argv[ind]
else:
    SYSTEM_FITSIO_INCLUDEDIR = os.environ.get(
        "FITSIO_SYSTEM_FITSIO_INCLUDEDIR",
        None,
    )


if (
    "--system-fitsio-libdir" in sys.argv
    or any(a.startswith("--system-fitsio-libdir=") for a in sys.argv)
):
    if "--system-fitsio-libdir" in sys.argv:
        ind = sys.argv.index("--system-fitsio-libdir")
        SYSTEM_FITSIO_LIBDIR = sys.argv[ind+1]
        del sys.argv[ind+1]
        del sys.argv[ind]
    else:
        for ind in range(len(sys.argv)):
            if sys.argv[ind].startswith("--system-fitsio-libdir="):
                break
        SYSTEM_FITSIO_LIBDIR = sys.argv[ind].split("=", 1)[1]
        del sys.argv[ind]
else:
    SYSTEM_FITSIO_LIBDIR = os.environ.get(
        "FITSIO_SYSTEM_FITSIO_LIBDIR",
        None,
    )


class build_ext_subclass(build_ext):
<<<<<<< HEAD
    boolean_options = build_ext.boolean_options + ['use-system-fitsio']

    user_options = build_ext.user_options + [
        ('use-system-fitsio', None, "Use the cfitsio installed in the system"),
        ('system-fitsio-includedir=', None,
         "Path to look for cfitsio header; default is "
         "the system search path."),
        ('system-fitsio-libdir=', None,
         "Path to look for cfitsio library; default is "
         "the system search path."),
    ]
    cfitsio_version = '4.2.0'
    cfitsio_dir = 'cfitsio-%s' % cfitsio_version
=======
    cfitsio_version = '3490'
    cfitsio_dir = 'cfitsio%s' % cfitsio_version
>>>>>>> d170c14f

    def finalize_options(self):

        build_ext.finalize_options(self)

        self.cfitsio_build_dir = os.path.join(
            self.build_temp, self.cfitsio_dir)
        self.cfitsio_zlib_dir = os.path.join(
            self.cfitsio_build_dir, 'zlib')
        self.cfitsio_patch_dir = os.path.join(
            self.build_temp, 'patches')

        if USE_SYSTEM_FITSIO:
            if SYSTEM_FITSIO_INCLUDEDIR is not None:
                self.include_dirs.insert(0, SYSTEM_FITSIO_INCLUDEDIR)
            if SYSTEM_FITSIO_LIBDIR is not None:
                self.library_dirs.insert(0, SYSTEM_FITSIO_LIBDIR)
        else:
            # We defer configuration of the bundled cfitsio to build_extensions
            # because we will know the compiler there.
            self.include_dirs.insert(0, self.cfitsio_build_dir)

    def run(self):
        # For extensions that require 'numpy' in their include dirs,
        # replace 'numpy' with the actual paths
        import numpy
        np_include = numpy.get_include()

        for extension in self.extensions:
            if 'numpy' in extension.include_dirs:
                idx = extension.include_dirs.index('numpy')
                extension.include_dirs.insert(idx, np_include)
                extension.include_dirs.remove('numpy')

        build_ext.run(self)

    def build_extensions(self):
        if not USE_SYSTEM_FITSIO:

            # Use the compiler for building python to build cfitsio
            # for maximized compatibility.

            CCold = self.compiler.compiler
            if 'ccache' in CCold:
                CC = []
                for val in CCold:
                    if val == 'ccache':
                        print("removing ccache from the compiler options")
                        continue

                    CC.append(val)
            else:
                CC = None

            self.configure_cfitsio(
                CC=CC,
                ARCHIVE=self.compiler.archiver,
                RANLIB=self.compiler.ranlib,
            )

            # If configure detected bzlib.h, we have to link to libbz2
            with open(os.path.join(self.cfitsio_build_dir, 'Makefile')) as fp:
                _makefile = fp.read()
                if '-DHAVE_BZIP2=1' in _makefile:
                    self.compiler.add_library('bz2')
                if '-DCFITSIO_HAVE_CURL=1' in _makefile:
                    self.compiler.add_library('curl')

            self.compile_cfitsio()

            # link against the .a library in cfitsio;
            # It should have been a 'static' library of relocatable objects
            # (-fPIC), since we use the python compiler flags

            link_objects = glob.glob(
                os.path.join(self.cfitsio_build_dir, '*.a'))

            self.compiler.set_link_objects(link_objects)

            # Ultimate hack: append the .a files to the dependency list
            # so they will be properly rebuild if cfitsio source is updated.
            for ext in self.extensions:
                ext.depends += link_objects
        else:
            self.compiler.add_library('cfitsio')

            # Check if system cfitsio was compiled with bzip2 and/or curl
            if self.check_system_cfitsio_objects('bzip2'):
                self.compiler.add_library('bz2')
            if self.check_system_cfitsio_objects('curl_'):
                self.compiler.add_library('curl')

            # Make sure the external lib has the fits_use_standard_strings
            # function. If not, then define a macro to tell the wrapper
            # to always return False.
            if not self.check_system_cfitsio_objects(
                    '_fits_use_standard_strings'):
                self.compiler.define_macro(
                    'FITSIO_PYWRAP_ALWAYS_NONSTANDARD_STRINGS')

        # fitsio requires libm as well.
        self.compiler.add_library('m')

        # call the original build_extensions

        build_ext.build_extensions(self)

    def patch_cfitsio(self):
        patches = glob.glob('%s/*.patch' % self.cfitsio_patch_dir)
        for patch in patches:
            fname = os.path.basename(patch.replace('.patch', ''))
            try:
                subprocess.check_call(
                    'patch -N --dry-run %s/%s %s' % (
                        self.cfitsio_build_dir, fname, patch),
                    shell=True)
            except subprocess.CalledProcessError:
                pass
            else:
                subprocess.check_call(
                    'patch %s/%s %s' % (
                        self.cfitsio_build_dir, fname, patch),
                    shell=True)

    def configure_cfitsio(self, CC=None, ARCHIVE=None, RANLIB=None):

        # prepare source code and run configure
        def copy_update(dir1, dir2):
            f1 = os.listdir(dir1)
            for f in f1:
                path1 = os.path.join(dir1, f)
                path2 = os.path.join(dir2, f)

                if os.path.isdir(path1):
                    if not os.path.exists(path2):
                        os.makedirs(path2)
                    copy_update(path1, path2)
                else:
                    if not os.path.exists(path2):
                        shutil.copy(path1, path2)
                    else:
                        stat1 = os.stat(path1)
                        stat2 = os.stat(path2)
                        if (stat1.st_mtime > stat2.st_mtime):
                            shutil.copy(path1, path2)

        if not os.path.exists('build'):
            os.makedirs('build')

        if not os.path.exists(self.cfitsio_build_dir):
            os.makedirs(self.cfitsio_build_dir)

        if not os.path.exists(self.cfitsio_patch_dir):
            os.makedirs(self.cfitsio_patch_dir)

        copy_update(self.cfitsio_dir, self.cfitsio_build_dir)
        copy_update('zlib', self.cfitsio_build_dir)
        copy_update('patches', self.cfitsio_patch_dir)

        # we patch the source in the buil dir to avoid mucking with the repo
        self.patch_cfitsio()

        makefile = os.path.join(self.cfitsio_build_dir, 'Makefile')

        if os.path.exists(makefile):
            # Makefile already there
            return

        args = ''
        if CC is not None:
            args += ' CC="%s"' % ' '.join(CC[:1])
            args += ' CFLAGS="%s"' % ' '.join(CC[1:])

        if ARCHIVE:
            args += ' ARCHIVE="%s"' % ' '.join(ARCHIVE)
        if RANLIB:
            args += ' RANLIB="%s"' % ' '.join(RANLIB)

        p = Popen(
            "sh ./configure --with-bzip2 --enable-standard-strings " + args,
            shell=True,
            cwd=self.cfitsio_build_dir,
        )
        p.wait()
        if p.returncode != 0:
            raise ValueError(
                "could not configure cfitsio %s" % self.cfitsio_version)

    def compile_cfitsio(self):
        p = Popen(
            "make",
            shell=True,
            cwd=self.cfitsio_build_dir,
        )
        p.wait()
        if p.returncode != 0:
            raise ValueError(
                "could not compile cfitsio %s" % self.cfitsio_version)

    def check_system_cfitsio_objects(self, obj_name):
        for lib_dir in self.library_dirs:
            if os.path.isfile('%s/libcfitsio.a' % (lib_dir)):
                p = Popen(
                    "nm -g %s/libcfitsio.a | grep %s" % (lib_dir, obj_name),
                    shell=True,
                    stdout=PIPE,
                    stderr=PIPE,
                )
                if len(p.stdout.read()) > 0:
                    return True
                else:
                    return False


sources = ["fitsio/fitsio_pywrap.c"]

ext = Extension("fitsio._fitsio_wrap", sources, include_dirs=['numpy'])

description = ("A full featured python library to read from and "
               "write to FITS files.")

with open(os.path.join(os.path.dirname(__file__), "README.md")) as fp:
    long_description = fp.read()

classifiers = [
    "Development Status :: 5 - Production/Stable",
    "License :: OSI Approved :: GNU General Public License (GPL)",
    "Topic :: Scientific/Engineering :: Astronomy",
    "Intended Audience :: Science/Research",
]

setup(
    name="fitsio",
    version="1.2.0",
    description=description,
    long_description=long_description,
    long_description_content_type='text/markdown; charset=UTF-8; variant=GFM',
    license="GPL",
    classifiers=classifiers,
    url="https://github.com/esheldon/fitsio",
    author="Erin Scott Sheldon",
    author_email="erin.sheldon@gmail.com",
    setup_requires=['numpy'],
    install_requires=['numpy'],
    packages=find_packages(),
    include_package_data=True,
    ext_modules=[ext],
    cmdclass={"build_ext": build_ext_subclass}
)<|MERGE_RESOLUTION|>--- conflicted
+++ resolved
@@ -67,24 +67,8 @@
 
 
 class build_ext_subclass(build_ext):
-<<<<<<< HEAD
-    boolean_options = build_ext.boolean_options + ['use-system-fitsio']
-
-    user_options = build_ext.user_options + [
-        ('use-system-fitsio', None, "Use the cfitsio installed in the system"),
-        ('system-fitsio-includedir=', None,
-         "Path to look for cfitsio header; default is "
-         "the system search path."),
-        ('system-fitsio-libdir=', None,
-         "Path to look for cfitsio library; default is "
-         "the system search path."),
-    ]
     cfitsio_version = '4.2.0'
     cfitsio_dir = 'cfitsio-%s' % cfitsio_version
-=======
-    cfitsio_version = '3490'
-    cfitsio_dir = 'cfitsio%s' % cfitsio_version
->>>>>>> d170c14f
 
     def finalize_options(self):
 
